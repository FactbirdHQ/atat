--- conflicted
+++ resolved
@@ -56,14 +56,6 @@
     }
 }
 
-<<<<<<< HEAD
-pub enum Response<'a> {
-    Result(Result<&'a [u8], InternalError<'a>>),
-    Prompt(u8),
-}
-
-=======
->>>>>>> df647cba
 /// Errors returned by the crate
 #[derive(Clone, Debug, PartialEq, Eq)]
 #[cfg_attr(feature = "defmt", derive(defmt::Format))]
