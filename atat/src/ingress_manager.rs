use heapless::{
    consts,
    spsc::{Consumer, Producer},
    ArrayLength, String,
};

use crate::error::{Error, Result};
use crate::Command;
use crate::Config;

type ResProducer = Producer<'static, Result<String<consts::U256>>, consts::U5, u8>;
type UrcProducer = Producer<'static, String<consts::U64>, consts::U10, u8>;
type ComConsumer = Consumer<'static, Command, consts::U3, u8>;

fn get_line<L: ArrayLength<u8>, I: ArrayLength<u8>>(
    buf: &mut String<I>,
    s: &str,
    line_term_char: u8,
    format_char: u8,
    trim_response: bool,
) -> Option<String<L>> {
    match buf.match_indices(s).next() {
        Some((mut index, _)) => {
            index += s.len();
            while match buf.get(index..=index) {
                Some(c) => c.as_bytes()[0] == line_term_char || c.as_bytes()[0] == format_char,
                _ => false,
            } {
                index += 1;
            }

            let return_string = {
                let part = unsafe { buf.get_unchecked(0..index) };
                String::from(if trim_response { part.trim() } else { part })
            };
            *buf = String::from(unsafe { buf.get_unchecked(index..buf.len()) });
            Some(return_string)
        }
        None => None,
    }
}

/// State of the IngressManager, used to destiguish URC's from solicited
/// responses
#[derive(Clone, PartialEq, Debug)]
pub enum State {
    Idle,
    ReceivingResponse,
}

pub struct IngressManager {
    buf: String<consts::U256>,
    res_p: ResProducer,
    urc_p: UrcProducer,
    com_c: ComConsumer,
    state: State,
    /// Command line termination character S3 (Default = '\r' [013])
    line_term_char: u8,
    /// Response formatting character S4 (Default = '\n' [010])
    format_char: u8,
    echo_enabled: bool,
}

impl IngressManager {
    pub fn new(
        res_p: ResProducer,
        urc_p: UrcProducer,
        com_c: ComConsumer,
        config: &Config,
    ) -> Self {
        Self {
            state: State::Idle,
            buf: String::new(),
            res_p,
            urc_p,
            com_c,
            line_term_char: config.line_term_char,
            format_char: config.format_char,
            echo_enabled: config.at_echo_enabled,
        }
    }

    /// Write data into the internal buffer
    /// raw bytes being the core type allows the ingress manager to
    /// be abstracted over the communication medium.
    pub fn write(&mut self, data: &[u8]) {
        for byte in data {
            match self.buf.push(*byte as char) {
                Ok(_) => {}
                Err(_) => self.notify_response(Err(Error::Overflow)),
            }
        }
    }

    fn notify_response(&mut self, resp: Result<String<consts::U256>>) {
        if self.res_p.ready() {
            self.res_p.enqueue(resp).ok();
        } else {
            // FIXME: Handle queue not being ready
        }
    }

    fn notify_urc(&mut self, resp: String<consts::U64>) {
        if self.urc_p.ready() {
            self.urc_p.enqueue(resp).ok();
        } else {
            // FIXME: Handle queue not being ready
        }
    }

    /// Handle receiving internal config commands from the client.
    fn handle_com(&mut self) {
        if let Some(com) = self.com_c.dequeue() {
            match com {
                Command::ClearBuffer => {
                    self.state = State::Idle;
                    self.buf.clear()
                }
                Command::SetEcho(e) => {
                    self.echo_enabled = e;
                }
                Command::SetFormat(c) => {
                    self.format_char = c;
                }
                Command::SetLineTerm(c) => {
                    self.line_term_char = c;
                }
            }
        }
    }

    pub fn parse_at(&mut self) {
        self.handle_com();
<<<<<<< HEAD
        log::info!("{:?} - [{:?}]\r", self.state, self.buf);
        match self.state {
            State::Idle => {
                if self.echo_enabled && self.buf.starts_with("AT") {
                    if let Some((mut index, _)) = self.buf.match_indices(self.line_term_char).next()
                    {
                        self.state = State::ReceivingResponse;
                        let mut tmp = [0; 1];
                        while match self.buf.get(index..=index) {
                            Some(c) => {
                                c == self.line_term_char.encode_utf8(&mut tmp)
                                    || c == self.format_char.encode_utf8(&mut tmp)
                            }
                            _ => false,
                        } {
                            index += 1;
                        }
                        self.take_trim_substring::<consts::U64>(index);
=======
        if self.buf.starts_with(self.line_term_char as char)
            || self.buf.starts_with(self.format_char as char)
        {
            // TODO: Custom trim_start, that trims based on line_term_char and format_char
            self.buf = String::from(self.buf.trim_start());
        }
        if self.buf.len() > 0 {
            log::trace!("{:?} - [{:?}]\r", self.state, self.buf);
        }
        match self.state {
            State::Idle => {
                if self.echo_enabled && self.buf.starts_with("AT") {
                    if let Some(_) = get_line::<consts::U64, _>(
                        &mut self.buf,
                        // FIXME: Use `self.line_term_char` here
                        "\r",
                        self.line_term_char,
                        self.format_char,
                        false,
                    ) {
                        self.state = State::ReceivingResponse;
>>>>>>> 1f93a1d6
                    }
                } else if !self.echo_enabled {
                    unimplemented!("Disabling AT echo is currently unsupported");
                } else if self.buf.starts_with('+') {
<<<<<<< HEAD
                    // Handle multiple urcs in same run!
                    let resp = self.take_trim_substring(self.buf.len());
                    self.notify_urc(resp);
                    self.buf.clear();
=======
                    if let Some(line) = get_line(
                        &mut self.buf,
                        // FIXME: Use `self.line_term_char` here
                        "\r",
                        self.line_term_char,
                        self.format_char,
                        false,
                    ) {
                        self.notify_urc(line);
                    }
>>>>>>> 1f93a1d6
                } else {
                    self.buf.clear();
                }
            }
            State::ReceivingResponse => {
<<<<<<< HEAD
                if self.buf.starts_with(self.line_term_char)
                    || self.buf.starts_with(self.format_char)
                {
                    // TODO: Custom trim_start, that trims based on line_term_char and format_char
                    self.buf = String::from(self.buf.trim_start());
                }

                // TODO: Use `self.format_char` and `self.line_term_char` in these rmatches
                let (index, err) = if let Some(index) = self.buf.rmatch_indices("OK\r\n").next() {
                    (index.0, None)
                } else if let Some(index) = self.buf.rmatch_indices("ERROR\r\n").next() {
                    #[cfg(not(feature = "error-message"))]
                    let err = Error::InvalidResponse;
                    #[cfg(feature = "error-message")]
                    let err = Error::InvalidResponseWithMessage(self.buf.clone());

                    (index.0, Some(err))
=======
                let resp = if let Some(mut line) = get_line::<consts::U64, _>(
                    &mut self.buf,
                    "OK",
                    self.line_term_char,
                    self.format_char,
                    true,
                ) {
                    Ok(
                        get_line(&mut line, "\r", self.line_term_char, self.format_char, true)
                            .unwrap_or_else(|| String::new()),
                    )
                } else if get_line::<consts::U64, _>(
                    &mut self.buf,
                    "ERROR",
                    self.line_term_char,
                    self.format_char,
                    false,
                )
                .is_some()
                {
                    Err(Error::InvalidResponse)
>>>>>>> 1f93a1d6
                } else {
                    return;
                };

                self.notify_response(resp);
                self.state = State::Idle;
            }
        }
    }
}

#[cfg(test)]
#[cfg_attr(tarpaulin, skip)]
mod test {
    // extern crate test;
    // use test::Bencher;

    use super::*;
    use crate as atat;
    use atat::Mode;
    use heapless::{consts, spsc::Queue, String};

    #[test]
    fn no_response() {
        static mut REQ_Q: Queue<Result<String<consts::U256>>, consts::U5, u8> =
            Queue(heapless::i::Queue::u8());
        let (p, mut c) = unsafe { REQ_Q.split() };
        static mut URC_Q: Queue<String<consts::U64>, consts::U10, u8> =
            Queue(heapless::i::Queue::u8());
        let (urc_p, _urc_c) = unsafe { URC_Q.split() };
        static mut COM_Q: Queue<Command, consts::U3, u8> = Queue(heapless::i::Queue::u8());
        let (_com_p, com_c) = unsafe { COM_Q.split() };

        let conf = Config::new(Mode::Timeout);
        let mut at_pars = IngressManager::new(p, urc_p, com_c, &conf);

        assert_eq!(at_pars.state, State::Idle);
        at_pars.write("AT+USORD=3,16\r\n".as_bytes());
        at_pars.parse_at();

        assert_eq!(at_pars.state, State::ReceivingResponse);

        at_pars.write("OK\r\n".as_bytes());
        at_pars.parse_at();
        assert_eq!(at_pars.state, State::Idle);

        if let Some(result) = c.dequeue() {
            match result {
                Ok(resp) => {
                    assert_eq!(resp, String::<consts::U256>::from(""));
                }
                Err(e) => panic!("Dequeue Some error: {:?}", e),
            };
        } else {
            panic!("Dequeue None.")
        }
    }

    #[test]
    fn response() {
        static mut REQ_Q: Queue<Result<String<consts::U256>>, consts::U5, u8> =
            Queue(heapless::i::Queue::u8());
        let (p, mut c) = unsafe { REQ_Q.split() };
        static mut URC_Q: Queue<String<consts::U64>, consts::U10, u8> =
            Queue(heapless::i::Queue::u8());
        let (urc_p, _urc_c) = unsafe { URC_Q.split() };
        static mut COM_Q: Queue<Command, consts::U3, u8> = Queue(heapless::i::Queue::u8());
        let (_com_p, com_c) = unsafe { COM_Q.split() };

        let conf = Config::new(Mode::Timeout);
        let mut at_pars = IngressManager::new(p, urc_p, com_c, &conf);

        assert_eq!(at_pars.state, State::Idle);
        at_pars.write("AT+USORD=3,16\r\n".as_bytes());
        at_pars.parse_at();
        assert_eq!(at_pars.state, State::ReceivingResponse);

        at_pars.write("+USORD: 3,16,\"16 bytes of data\"\r\n".as_bytes());
        at_pars.parse_at();

        assert_eq!(
            at_pars.buf,
            String::<consts::U256>::from("+USORD: 3,16,\"16 bytes of data\"\r\n")
        );

        at_pars.write("OK\r\n".as_bytes());
        assert_eq!(
            at_pars.buf,
            String::<consts::U256>::from("+USORD: 3,16,\"16 bytes of data\"\r\nOK\r\n")
        );
        at_pars.parse_at();
        assert_eq!(at_pars.buf, String::<consts::U256>::from(""));
        assert_eq!(at_pars.state, State::Idle);

        if let Some(result) = c.dequeue() {
            match result {
                Ok(resp) => {
                    assert_eq!(
                        resp,
                        String::<consts::U256>::from("+USORD: 3,16,\"16 bytes of data\"")
                    );
                }
                Err(e) => panic!("Dequeue Some error: {:?}", e),
            };
        } else {
            panic!("Dequeue None.")
        }
    }

    #[test]
    fn urc() {
        static mut REQ_Q: Queue<Result<String<consts::U256>>, consts::U5, u8> =
            Queue(heapless::i::Queue::u8());
        let (p, _c) = unsafe { REQ_Q.split() };
        static mut URC_Q: Queue<String<consts::U64>, consts::U10, u8> =
            Queue(heapless::i::Queue::u8());
        let (urc_p, _urc_c) = unsafe { URC_Q.split() };
        static mut COM_Q: Queue<Command, consts::U3, u8> = Queue(heapless::i::Queue::u8());
        let (_com_p, com_c) = unsafe { COM_Q.split() };

        let conf = Config::new(Mode::Timeout);
        let mut at_pars = IngressManager::new(p, urc_p, com_c, &conf);

        assert_eq!(at_pars.state, State::Idle);

        at_pars.write("+UUSORD: 3,16,\"16 bytes of data\"\r\n".as_bytes());
        at_pars.parse_at();
        assert_eq!(at_pars.buf, String::<consts::U256>::from(""));
        assert_eq!(at_pars.state, State::Idle);
    }

    #[test]
    fn overflow() {
        static mut REQ_Q: Queue<Result<String<consts::U256>>, consts::U5, u8> =
            Queue(heapless::i::Queue::u8());
        let (p, mut c) = unsafe { REQ_Q.split() };
        static mut URC_Q: Queue<String<consts::U64>, consts::U10, u8> =
            Queue(heapless::i::Queue::u8());
        let (urc_p, _urc_c) = unsafe { URC_Q.split() };
        static mut COM_Q: Queue<Command, consts::U3, u8> = Queue(heapless::i::Queue::u8());
        let (_com_p, com_c) = unsafe { COM_Q.split() };

        let conf = Config::new(Mode::Timeout);
        let mut at_pars = IngressManager::new(p, urc_p, com_c, &conf);

        for _ in 0..266 {
            at_pars.write(b"s");
        }
        at_pars.parse_at();

        if let Some(result) = c.dequeue() {
            match result {
                Err(e) => assert_eq!(e, Error::Overflow),
                Ok(resp) => {
                    panic!("Dequeue Ok: {:?}", resp);
                }
            };
        } else {
            panic!("Dequeue None.")
        }
    }

    #[test]
    fn read_error() {
        static mut REQ_Q: Queue<Result<String<consts::U256>>, consts::U5, u8> =
            Queue(heapless::i::Queue::u8());
        let (p, _c) = unsafe { REQ_Q.split() };
        static mut URC_Q: Queue<String<consts::U64>, consts::U10, u8> =
            Queue(heapless::i::Queue::u8());
        let (urc_p, _urc_c) = unsafe { URC_Q.split() };
        static mut COM_Q: Queue<Command, consts::U3, u8> = Queue(heapless::i::Queue::u8());
        let (_com_p, com_c) = unsafe { COM_Q.split() };

        let conf = Config::new(Mode::Timeout);
        let mut at_pars = IngressManager::new(p, urc_p, com_c, &conf);

        assert_eq!(at_pars.state, State::Idle);

        assert_eq!(at_pars.buf, String::<consts::U256>::from(""));
        at_pars.write("OK\r\n".as_bytes());
        at_pars.parse_at();

        assert_eq!(at_pars.state, State::Idle);
    }

    #[test]
    fn error_response() {
        static mut REQ_Q: Queue<Result<String<consts::U256>>, consts::U5, u8> =
            Queue(heapless::i::Queue::u8());
        let (p, mut c) = unsafe { REQ_Q.split() };

        static mut URC_Q: Queue<String<consts::U64>, consts::U10, u8> =
            Queue(heapless::i::Queue::u8());
        let (urc_p, _urc_c) = unsafe { URC_Q.split() };
        static mut COM_Q: Queue<Command, consts::U3, u8> = Queue(heapless::i::Queue::u8());
        let (_com_p, com_c) = unsafe { COM_Q.split() };

        let conf = Config::new(Mode::Timeout);
        let mut at_pars = IngressManager::new(p, urc_p, com_c, &conf);

        assert_eq!(at_pars.state, State::Idle);
        at_pars.write("AT+USORD=3,16\r\n".as_bytes());
        at_pars.parse_at();
        assert_eq!(at_pars.state, State::ReceivingResponse);

        at_pars.write("+USORD: 3,16,\"16 bytes of data\"\r\n".as_bytes());
        at_pars.parse_at();
        assert_eq!(at_pars.state, State::ReceivingResponse);

        at_pars.write("ERROR\r\n".as_bytes());
        at_pars.parse_at();

        assert_eq!(at_pars.state, State::Idle);
        assert_eq!(at_pars.buf, String::<consts::U256>::from(""));

        if let Some(result) = c.dequeue() {
            match result {
                Err(e) => assert_eq!(e, Error::InvalidResponse),
                Ok(resp) => {
                    panic!("Dequeue Ok: {:?}", resp);
                }
            };
        } else {
            panic!("Dequeue None.")
        }
    }

    // #[bench]
    // fn response_bench(b: &mut Bencher) {
    //     static mut REQ_Q: Queue<Result<String<consts::U256>>, consts::U5, u8> =
    //         Queue(heapless::i::Queue::u8());
    //     let (p, _c) = unsafe { REQ_Q.split() };
    //     static mut URC_Q: Queue<String<consts::U64>, consts::U10, u8> =
    //         Queue(heapless::i::Queue::u8());
    //     let (urc_p, _urc_c) = unsafe { URC_Q.split() };
    //     static mut COM_Q: Queue<Command, consts::U3, u8> = Queue(heapless::i::Queue::u8());
    //     let (_com_p, com_c) = unsafe { COM_Q.split() };

    //     let conf = Config::new(Mode::Timeout);
    //     let mut at_pars = IngressManager::new(p, urc_p, com_c, &conf);

    //     b.iter(|| {
    //                 at_pars.write("AT+USORD=3,16\r\nOK\r\n".as_bytes());
    //         at_pars.parse_at();
    //     });
    // }
}<|MERGE_RESOLUTION|>--- conflicted
+++ resolved
@@ -131,26 +131,6 @@
 
     pub fn parse_at(&mut self) {
         self.handle_com();
-<<<<<<< HEAD
-        log::info!("{:?} - [{:?}]\r", self.state, self.buf);
-        match self.state {
-            State::Idle => {
-                if self.echo_enabled && self.buf.starts_with("AT") {
-                    if let Some((mut index, _)) = self.buf.match_indices(self.line_term_char).next()
-                    {
-                        self.state = State::ReceivingResponse;
-                        let mut tmp = [0; 1];
-                        while match self.buf.get(index..=index) {
-                            Some(c) => {
-                                c == self.line_term_char.encode_utf8(&mut tmp)
-                                    || c == self.format_char.encode_utf8(&mut tmp)
-                            }
-                            _ => false,
-                        } {
-                            index += 1;
-                        }
-                        self.take_trim_substring::<consts::U64>(index);
-=======
         if self.buf.starts_with(self.line_term_char as char)
             || self.buf.starts_with(self.format_char as char)
         {
@@ -172,17 +152,10 @@
                         false,
                     ) {
                         self.state = State::ReceivingResponse;
->>>>>>> 1f93a1d6
                     }
                 } else if !self.echo_enabled {
                     unimplemented!("Disabling AT echo is currently unsupported");
                 } else if self.buf.starts_with('+') {
-<<<<<<< HEAD
-                    // Handle multiple urcs in same run!
-                    let resp = self.take_trim_substring(self.buf.len());
-                    self.notify_urc(resp);
-                    self.buf.clear();
-=======
                     if let Some(line) = get_line(
                         &mut self.buf,
                         // FIXME: Use `self.line_term_char` here
@@ -193,31 +166,11 @@
                     ) {
                         self.notify_urc(line);
                     }
->>>>>>> 1f93a1d6
                 } else {
                     self.buf.clear();
                 }
             }
             State::ReceivingResponse => {
-<<<<<<< HEAD
-                if self.buf.starts_with(self.line_term_char)
-                    || self.buf.starts_with(self.format_char)
-                {
-                    // TODO: Custom trim_start, that trims based on line_term_char and format_char
-                    self.buf = String::from(self.buf.trim_start());
-                }
-
-                // TODO: Use `self.format_char` and `self.line_term_char` in these rmatches
-                let (index, err) = if let Some(index) = self.buf.rmatch_indices("OK\r\n").next() {
-                    (index.0, None)
-                } else if let Some(index) = self.buf.rmatch_indices("ERROR\r\n").next() {
-                    #[cfg(not(feature = "error-message"))]
-                    let err = Error::InvalidResponse;
-                    #[cfg(feature = "error-message")]
-                    let err = Error::InvalidResponseWithMessage(self.buf.clone());
-
-                    (index.0, Some(err))
-=======
                 let resp = if let Some(mut line) = get_line::<consts::U64, _>(
                     &mut self.buf,
                     "OK",
@@ -239,7 +192,6 @@
                 .is_some()
                 {
                     Err(Error::InvalidResponse)
->>>>>>> 1f93a1d6
                 } else {
                     return;
                 };
