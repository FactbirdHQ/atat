<<<<<<< HEAD
use heapless::{ArrayLength, Vec};
=======
use heapless::{consts, ArrayLength, Vec};
>>>>>>> 98063446

use crate::error::Error;
use crate::queues::{ComConsumer, ResProducer, UrcProducer};
use crate::{Command, Config};

use core::iter::FromIterator;

type ByteVec<L> = Vec<u8, L>;

trait SliceExt {
    fn trim(&self, whitespaces: &[u8]) -> &Self;
    fn trim_start(&self, whitespaces: &[u8]) -> &Self;
}

impl SliceExt for [u8] {
    fn trim(&self, whitespaces: &[u8]) -> &[u8] {
        let is_not_whitespace = |c| !whitespaces.contains(c);

        if let Some(first) = self.iter().position(is_not_whitespace) {
            if let Some(last) = self.iter().rposition(is_not_whitespace) {
                &self[first..=last]
            } else {
                unreachable!();
            }
        } else {
            &[]
        }
    }

    fn trim_start(&self, whitespaces: &[u8]) -> &[u8] {
        let is_not_whitespace = |c| !whitespaces.contains(c);

        if let Some(first) = self.iter().position(is_not_whitespace) {
            &self[first..]
        } else {
            &[]
        }
    }
}

/// Helper function to take a subsection from `buf`.
///
/// It searches for `needle`, either from the beginning of buf, or the end,
/// depending on `reverse`. If the search finds a match, it continues forward as
/// long as the next characters matches `line_term_char` or `format_char`. It
/// then returns a substring, trimming it for whitespaces if `trim_response` is
/// true, and leaves the remainder in `buf`.
///
/// Example:
/// ```
/// let mut buf = heapless::String::from("+USORD: 3,16,\"16 bytes of data\"\r\nOK\r\nAT+GMR\r\r\n");
/// let response: heapless::String<heapless::consts::U64> = get_line(&mut buf, "OK", b'\r', b'\n', false, false);
/// assert_eq!(response, heapless::String::from("+USORD: 3,16,\"16 bytes of data\"\r\nOK\r\n"));
/// assert_eq!(buf, heapless::String::from("AT+GMR\r\r\n"));
/// ```
<<<<<<< HEAD
pub fn get_line<L: ArrayLength<u8>, I: ArrayLength<u8>>(
=======
pub(crate) fn get_line<L: ArrayLength<u8>, I: ArrayLength<u8>>(
>>>>>>> 98063446
    buf: &mut Vec<u8, I>,
    needle: &[u8],
    line_term_char: u8,
    format_char: u8,
    trim_response: bool,
    reverse: bool,
) -> Option<Vec<u8, L>> {
    if buf.len() == 0 {
        return None;
    }

    let ind = if reverse {
        buf.windows(needle.len())
            .rposition(|window| window == needle)
    } else {
        buf.windows(needle.len())
            .position(|window| window == needle)
    };

    match ind {
        Some(index) => {
            let white_space = buf
                .iter()
                .skip(index + needle.len())
                .position(|c| ![format_char, line_term_char].contains(c))
                .unwrap_or(buf.len() - index - needle.len());

            let (left, right) = buf.split_at(index + needle.len() + white_space);

            let return_buf = Vec::from_iter(
                if trim_response {
                    left.trim(&[b'\t', b' ', format_char, line_term_char])
                } else {
                    left
                }
                .iter()
                .cloned(),
            );

            *buf = Vec::from_iter(right.iter().cloned());
            Some(return_buf)
        }
        None => None,
    }
}

/// State of the IngressManager, used to distiguish URCs from solicited
/// responses
#[derive(Debug, Copy, Clone, Hash, PartialEq, Eq)]
pub enum State {
    Idle,
    ReceivingResponse,
}

/// The type returned from a custom URC matcher.
pub enum UrcMatcherResult<L: ArrayLength<u8>> {
    NotHandled,
    Incomplete,
    Complete(Vec<u8, L>),
}

/// A user-defined URC matcher
///
/// This is used to detect and consume URCs that are not terminated with
/// standard response codes like "OK". An example could be an URC that returns
/// length-value (LV) encoded data without a terminator.
///
/// Note that you should only detect and consume but not process URCs.
/// Processing should be done by an [`AtatUrc`](trait.AtatUrc.html)
/// implementation.
///
/// A very simplistic example that can only handle the URC `+FOO,xx` (with
/// `xx` being two arbitrary characters) followed by CRLF:
///
/// ```
/// use atat::{UrcMatcher, UrcMatcherResult};
/// use heapless::{consts, String};
///
/// struct FooUrcMatcher { }
///
/// impl UrcMatcher for FooUrcMatcher {
///     type MaxLen = consts::U9;
///
///     fn process(&mut self, buf: &mut String<consts::U256>) -> UrcMatcherResult<Self::MaxLen> {
///         if buf.starts_with("+FOO,") {
///             if buf.len() >= 9 {
///                 if &buf[7..9] == "\r\n" {
///                     // URC is complete
///                     let data = String::from(&buf[..9]);
///                     *buf = String::from(&buf[9..]);
///                     UrcMatcherResult::Complete(data)
///                 } else {
///                     // Invalid, reject
///                     UrcMatcherResult::NotHandled
///                 }
///             } else {
///                 // Insufficient data
///                 UrcMatcherResult::Incomplete
///             }
///         } else {
///             UrcMatcherResult::NotHandled
///         }
///     }
/// }
/// ```
pub trait UrcMatcher<BufLen: ArrayLength<u8>> {
    /// Take a look at `buf`. Then:
    ///
    /// - If the buffer contains a full URC, remove these bytes from the buffer
    ///   and return [`Complete`] with the matched data.
    /// - If it contains an incomplete URC, return [`Incomplete`].
    /// - Otherwise, return [`NotHandled`].
    ///
    /// [`Complete`]: enum.UrcMatcherResult.html#variant.Complete
    /// [`Incomplete`]: enum.UrcMatcherResult.html#variant.Incomplete
    /// [`NotHandled`]: enum.UrcMatcherResult.html#variant.NotHandled
<<<<<<< HEAD
    fn process(&mut self, buf: &mut ByteVec<BufLen>) -> UrcMatcherResult<BufLen>;
=======
    fn process(&mut self, buf: &mut ByteVec<consts::U256>) -> UrcMatcherResult<Self::MaxLen>;
>>>>>>> 98063446
}

/// A URC matcher that does nothing (it always returns [`NotHandled`][nothandled]).
///
/// [nothandled]: enum.UrcMatcherResult.html#variant.NotHandled
pub struct NoopUrcMatcher {}

<<<<<<< HEAD
impl<BufLen: ArrayLength<u8>> UrcMatcher<BufLen> for NoopUrcMatcher {
    fn process(&mut self, _: &mut ByteVec<BufLen>) -> UrcMatcherResult<BufLen> {
=======
impl UrcMatcher for NoopUrcMatcher {
    type MaxLen = consts::U256;
    fn process(&mut self, _: &mut ByteVec<consts::U256>) -> UrcMatcherResult<Self::MaxLen> {
>>>>>>> 98063446
        UrcMatcherResult::NotHandled
    }
}

pub struct IngressManager<BufLen: ArrayLength<u8>, U: UrcMatcher<BufLen> = NoopUrcMatcher> {
    /// Buffer holding incoming bytes.
<<<<<<< HEAD
    buf: ByteVec<BufLen>,
=======
    buf: ByteVec<consts::U256>,
>>>>>>> 98063446
    /// A flag that is set to `true` when the buffer is cleared
    /// with an incomplete response.
    buf_incomplete: bool,

    /// The response producer sends responses to the client
    res_p: ResProducer<BufLen>,
    /// The URC producer sends URCs to the client
    urc_p: UrcProducer<BufLen>,
    /// The command consumer receives commands from the client
    com_c: ComConsumer,

    /// Current processing state.
    state: State,
    /// Command line termination character S3 (Default = b'\r' ASCII: \[013\])
    line_term_char: u8,
    /// Response formatting character S4 (Default = b'\n' ASCII: \[010\])
    format_char: u8,
    echo_enabled: bool,

    /// Custom URC matcher.
    custom_urc_matcher: Option<U>,
}

impl<BufLen: ArrayLength<u8>> IngressManager<BufLen, NoopUrcMatcher> {
    pub fn new(
        res_p: ResProducer<BufLen>,
        urc_p: UrcProducer<BufLen>,
        com_c: ComConsumer,
        config: Config,
    ) -> Self {
        Self::with_custom_urc_matcher(res_p, urc_p, com_c, config, None)
    }
}

impl<BufLen, U> IngressManager<BufLen, U>
where
    U: UrcMatcher<BufLen>,
    BufLen: ArrayLength<u8>,
{
    pub fn with_custom_urc_matcher(
        res_p: ResProducer<BufLen>,
        urc_p: UrcProducer<BufLen>,
        com_c: ComConsumer,
        config: Config,
        custom_urc_matcher: Option<U>,
    ) -> Self {
        Self {
            state: State::Idle,
            buf: Vec::new(),
            buf_incomplete: false,
            res_p,
            urc_p,
            com_c,
            line_term_char: config.line_term_char,
            format_char: config.format_char,
            echo_enabled: config.at_echo_enabled,
            custom_urc_matcher,
        }
    }

    /// Write data into the internal buffer raw bytes being the core type allows
    /// the ingress manager to be abstracted over the communication medium.
    ///
    /// This function should be called by the UART Rx, either in a receive
    /// interrupt, or a DMA interrupt, to move data from the peripheral into the
    /// ingress manager receive buffer.
    pub fn write(&mut self, data: &[u8]) {
        #[cfg(feature = "logging")]
        log::trace!("Receiving {} bytes", data.len());
<<<<<<< HEAD

        match self.buf.extend_from_slice(data) {
            Ok(_) => {}
            Err(_) => {
                self.notify_response(Err(Error::Overflow));
=======
        for byte in data {
            match self.buf.push(*byte) {
                Ok(_) => {}
                Err(_) => {
                    self.notify_response(Err(Error::Overflow));
                    break;
                }
>>>>>>> 98063446
            }
        }
    }

    /// Notify the client that an appropriate response code, or error has been
    /// received
<<<<<<< HEAD
    fn notify_response(&mut self, resp: Result<ByteVec<BufLen>, Error>) {
=======
    fn notify_response(&mut self, resp: Result<ByteVec<consts::U256>, Error>) {
>>>>>>> 98063446
        #[cfg(feature = "logging")]
        match &resp {
            Ok(r) => crate::log_str!(debug, "Received response: {:?}", r),
            e @ Err(_) => log::error!("Received response: {:?}", e),
        }
        if self.res_p.ready() {
            unsafe { self.res_p.enqueue_unchecked(resp) };
        } else {
            // FIXME: Handle queue not being ready
        }
    }

    /// Notify the client that an unsolicited response code (URC) has been
    /// received
<<<<<<< HEAD
    fn notify_urc(&mut self, resp: ByteVec<BufLen>) {
=======
    fn notify_urc(&mut self, resp: ByteVec<consts::U256>) {
>>>>>>> 98063446
        #[cfg(feature = "logging")]
        crate::log_str!(debug, "Received URC: {:?}", &resp);

        if self.urc_p.ready() {
            unsafe { self.urc_p.enqueue_unchecked(resp) };
        } else {
            // FIXME: Handle queue not being ready
        }
    }

    /// Handle receiving internal config commands from the client.
    fn handle_com(&mut self) {
        if let Some(com) = self.com_c.dequeue() {
            match com {
                Command::ClearBuffer => {
                    self.state = State::Idle;
                    self.buf_incomplete = false;
                    #[cfg(feature = "logging")]
                    crate::log_str!(debug, "Clearing buffer on timeout / {:?}", &self.buf);
                    self.clear_buf(true);
                }
                Command::ForceState(state) => {
                    #[cfg(feature = "logging")]
                    log::trace!("Switching to state {:?}", state);
                    self.buf_incomplete = false;
                    self.state = state;
                }
                Command::SetEcho(e) => {
                    self.echo_enabled = e;
                }
                Command::SetFormat(c) => {
                    self.format_char = c;
                }
                Command::SetLineTerm(c) => {
                    self.line_term_char = c;
                }
            }
        }
    }

    /// Clear the buffer.
    ///
    /// If `complete` is `true`, clear the entire buffer. Otherwise, only
    /// remove data until (and including) the first newline (or the entire
    /// buffer if no newline is present).
    fn clear_buf(&mut self, complete: bool) {
        if complete {
            self.buf.clear();
            #[cfg(feature = "logging")]
            log::trace!("Cleared complete buffer");
        } else {
            let removed = get_line::<BufLen, _>(
                &mut self.buf,
                &[self.line_term_char],
                self.line_term_char,
                self.format_char,
                false,
                false,
            );
            match removed {
                #[allow(unused)]
                Some(r) => {
                    #[cfg(feature = "logging")]
                    crate::log_str!(trace, "Cleared partial buffer, removed {:?}", r);
                }
                None => {
                    self.buf.clear();
                    #[cfg(feature = "logging")]
                    log::trace!("Cleared partial buffer, removed everything");
                }
            }
        }
    }

    /// Process the receive buffer, checking for AT responses, URC's or errors
    ///
    /// This function should be called regularly for the ingress manager to work
    pub fn digest(&mut self) {
        // Handle commands
        self.handle_com();

        // Trim leading whitespace
<<<<<<< HEAD
        if let Some(c) = self.buf.get(0) {
            if c == &self.line_term_char || c == &self.format_char {
                let mut new_buf = Vec::new();
                new_buf
                    .extend_from_slice(self.buf.trim_start(&[
                        b'\t',
                        b' ',
                        self.format_char,
                        self.line_term_char,
                    ]))
                    .unwrap();
                self.buf = new_buf;
            }
=======
        if self.buf.starts_with(&[self.line_term_char]) || self.buf.starts_with(&[self.format_char])
        {
            self.buf = Vec::from_slice(self.buf.trim_start(&[
                b'\t',
                b' ',
                self.format_char,
                self.line_term_char,
            ]))
            .unwrap();
>>>>>>> 98063446
        }

        #[cfg(feature = "logging")]
        crate::log_str!(trace, "Digest / {:?}", self.buf);

        match self.state {
            State::Idle => {
                // The minimal buffer length that is required to identify all
                // types of responses (e.g. `AT` and `+`).
                let min_length = 2;

                // Echo is currently required
                if !self.echo_enabled {
                    unimplemented!("Disabling AT echo is currently unsupported");
                }

                // Handle AT echo responses
                if !self.buf_incomplete && self.buf.get(0..2) == Some(b"AT") {
<<<<<<< HEAD
                    if get_line::<BufLen, _>(
=======
                    if get_line::<consts::U256, _>(
>>>>>>> 98063446
                        &mut self.buf,
                        &[self.line_term_char],
                        self.line_term_char,
                        self.format_char,
                        false,
                        false,
                    )
                    .is_some()
                    {
                        self.state = State::ReceivingResponse;
                        self.buf_incomplete = false;
                        #[cfg(feature = "logging")]
                        log::trace!("Switching to state ReceivingResponse");
                    }

                // Handle URCs
                } else if !self.buf_incomplete && self.buf.get(0) == Some(&b'+') {
                    // Try to apply the custom URC matcher
                    let handled = if let Some(ref mut matcher) = self.custom_urc_matcher {
                        match matcher.process(&mut self.buf) {
                            UrcMatcherResult::NotHandled => false,
                            UrcMatcherResult::Incomplete => true,
                            UrcMatcherResult::Complete(urc) => {
                                self.notify_urc(urc);
                                true
                            }
                        }
                    } else {
                        false
                    };
                    if !handled {
                        if let Some(line) = get_line(
                            &mut self.buf,
                            &[self.line_term_char],
                            self.line_term_char,
                            self.format_char,
                            false,
                            false,
                        ) {
                            self.buf_incomplete = false;
                            self.notify_urc(line);
                        }
                    }

                // Text sent by the device that is not a valid response type (e.g. starting
                // with "AT" or "+") can be ignored. Clear the buffer, but only if we can
                // ensure that we don't accidentally break a valid response.
                } else if self.buf_incomplete || self.buf.len() > min_length {
                    #[cfg(feature = "logging")]
                    log::trace!(
                        "Clearing buffer with invalid response (incomplete: {}, buflen: {})",
                        self.buf_incomplete,
                        self.buf.len(),
                    );
                    self.buf_incomplete = self.buf.is_empty()
                        || (self.buf.len() > 0
                            && self.buf.get(self.buf.len() - 1) != Some(&self.line_term_char)
                            && self.buf.get(self.buf.len() - 1) != Some(&self.format_char));

                    self.clear_buf(false);

                    // If the buffer wasn't cleared completely, that means that
                    // a newline was found. In that case, the buffer cannot be
                    // in an incomplete state.
                    if !self.buf.is_empty() {
                        self.buf_incomplete = false;
                    }
                }
            }
            State::ReceivingResponse => {
                let resp = if let Some(mut line) = get_line::<BufLen, _>(
                    &mut self.buf,
                    b"OK",
                    self.line_term_char,
                    self.format_char,
                    true,
                    false,
                ) {
                    Ok(get_line(
                        &mut line,
                        &[self.line_term_char],
                        self.line_term_char,
                        self.format_char,
                        true,
                        true,
                    )
                    .unwrap_or_else(Vec::new))
<<<<<<< HEAD
                } else if get_line::<BufLen, _>(
=======
                } else if get_line::<consts::U256, _>(
>>>>>>> 98063446
                    &mut self.buf,
                    b"ERROR",
                    self.line_term_char,
                    self.format_char,
                    false,
                    false,
                )
                .is_some()
                {
                    Err(Error::InvalidResponse)
                } else if get_line::<BufLen, _>(
                    &mut self.buf,
                    b">",
                    self.line_term_char,
                    self.format_char,
                    false,
                    false,
                )
                .is_some()
                    || get_line::<BufLen, _>(
                        &mut self.buf,
                        b"@",
                        self.line_term_char,
                        self.format_char,
                        false,
                        false,
                    )
                    .is_some()
                {
                    Ok(Vec::new())
                } else {
                    return;
                };

                self.notify_response(resp);
                #[cfg(feature = "logging")]
                log::trace!("Switching to state Idle");
                self.state = State::Idle;
            }
        }
    }
}

#[cfg(test)]
#[cfg_attr(tarpaulin, skip)]
mod test {
    use super::*;
    use crate as atat;
    use crate::queues::{ComQueue, ResQueue, UrcQueue};
    use atat::Mode;
    use heapless::{consts, spsc::Queue};
<<<<<<< HEAD

    type TestRxBufLen = consts::U256;

    macro_rules! setup {
        ($config:expr, $urch:expr) => {{
            static mut RES_Q: ResQueue<TestRxBufLen> = Queue(heapless::i::Queue::u8());
            let (res_p, res_c) = unsafe { RES_Q.split() };
            static mut URC_Q: UrcQueue<TestRxBufLen> = Queue(heapless::i::Queue::u8());
=======

    macro_rules! setup {
        ($config:expr, $urch:expr) => {{
            static mut RES_Q: ResQueue = Queue(heapless::i::Queue::u8());
            let (res_p, res_c) = unsafe { RES_Q.split() };
            static mut URC_Q: UrcQueue = Queue(heapless::i::Queue::u8());
>>>>>>> 98063446
            let (urc_p, urc_c) = unsafe { URC_Q.split() };
            static mut COM_Q: ComQueue = Queue(heapless::i::Queue::u8());
            let (_com_p, com_c) = unsafe { COM_Q.split() };
            (
                IngressManager::with_custom_urc_matcher(res_p, urc_p, com_c, $config, $urch),
                res_c,
                urc_c,
            )
        }};
        ($config:expr) => {{
            let val: (
                IngressManager<TestRxBufLen, NoopUrcMatcher>,
                _,
                _,
            ) = setup!($config, None);
            val
        }};
    }

    #[test]
    fn no_response() {
        let conf = Config::new(Mode::Timeout);
        let (mut at_pars, mut res_c, _urc_c) = setup!(conf);

        assert_eq!(at_pars.state, State::Idle);
        at_pars.write(b"AT\r\r\n\r\n");
        at_pars.digest();

        assert_eq!(at_pars.state, State::ReceivingResponse);

        at_pars.write(b"OK\r\n");
        at_pars.digest();
        assert_eq!(at_pars.state, State::Idle);
        assert_eq!(res_c.dequeue().unwrap(), Ok(Vec::new()));
    }

    #[test]
    fn response() {
        let conf = Config::new(Mode::Timeout);
        let (mut at_pars, mut res_c, _urc_c) = setup!(conf);

        assert_eq!(at_pars.state, State::Idle);
        at_pars.write(b"AT+USORD=3,16\r\n");
        at_pars.digest();
        assert_eq!(at_pars.state, State::ReceivingResponse);

        at_pars.write(b"+USORD: 3,16,\"16 bytes of data\"\r\n");
        at_pars.digest();

        {
<<<<<<< HEAD
            let mut expectation = Vec::<_, TestRxBufLen>::new();
            expectation
                .extend_from_slice(b"+USORD: 3,16,\"16 bytes of data\"\r\n")
                .unwrap();
=======
            let expectation =
                Vec::<_, consts::U256>::from_slice(b"+USORD: 3,16,\"16 bytes of data\"\r\n")
                    .unwrap();
>>>>>>> 98063446
            assert_eq!(at_pars.buf, expectation);
        }

        at_pars.write(b"OK\r\n");
        {
<<<<<<< HEAD
            let mut expectation = Vec::<_, TestRxBufLen>::new();
            expectation
                .extend_from_slice(b"+USORD: 3,16,\"16 bytes of data\"\r\nOK\r\n")
                .unwrap();
            assert_eq!(at_pars.buf, expectation);
        }
        at_pars.digest();
        assert_eq!(at_pars.buf, Vec::<_, TestRxBufLen>::new());
        assert_eq!(at_pars.state, State::Idle);
        {
            let mut expectation = Vec::<_, TestRxBufLen>::new();
            expectation
                .extend_from_slice(b"+USORD: 3,16,\"16 bytes of data\"")
                .unwrap();
=======
            let expectation =
                Vec::<_, consts::U256>::from_slice(b"+USORD: 3,16,\"16 bytes of data\"\r\nOK\r\n")
                    .unwrap();
            assert_eq!(at_pars.buf, expectation);
        }
        at_pars.digest();
        assert_eq!(at_pars.buf, Vec::<_, consts::U256>::new());
        assert_eq!(at_pars.state, State::Idle);
        {
            let expectation =
                Vec::<_, consts::U256>::from_slice(b"+USORD: 3,16,\"16 bytes of data\"").unwrap();
>>>>>>> 98063446
            assert_eq!(res_c.dequeue().unwrap(), Ok(expectation));
        }
    }

    #[test]
    fn multi_line_response() {
        let conf = Config::new(Mode::Timeout);
        let (mut at_pars, mut res_c, _urc_c) = setup!(conf);

        assert_eq!(at_pars.state, State::Idle);
        at_pars.write(b"AT+GMR\r\r\n");
        at_pars.digest();
        assert_eq!(at_pars.state, State::ReceivingResponse);

        at_pars.write(b"AT version:1.1.0.0(May 11 2016 18:09:56)\r\nSDK version:1.5.4(baaeaebb)\r\ncompile time:May 20 2016 15:08:19\r\nOK\r\n");
        at_pars.digest();

<<<<<<< HEAD
        assert_eq!(at_pars.buf, Vec::<_, TestRxBufLen>::new());
        assert_eq!(at_pars.state, State::Idle);
        {
            let mut expectation = Vec::<_, TestRxBufLen>::new();
            expectation.extend_from_slice(b"AT version:1.1.0.0(May 11 2016 18:09:56)\r\nSDK version:1.5.4(baaeaebb)\r\ncompile time:May 20 2016 15:08:19").unwrap();
=======
        assert_eq!(at_pars.buf, Vec::<_, consts::U256>::new());
        assert_eq!(at_pars.state, State::Idle);
        {
            let expectation = Vec::<_, consts::U256>::from_slice(b"AT version:1.1.0.0(May 11 2016 18:09:56)\r\nSDK version:1.5.4(baaeaebb)\r\ncompile time:May 20 2016 15:08:19").unwrap();
>>>>>>> 98063446
            assert_eq!(res_c.dequeue().unwrap(), Ok(expectation));
        }
    }

    #[test]
    fn urc() {
        let conf = Config::new(Mode::Timeout);
        let (mut at_pars, _res_c, _urc_c) = setup!(conf);

        assert_eq!(at_pars.state, State::Idle);

        at_pars.write(b"+UUSORD: 3,16,\"16 bytes of data\"\r\n");
        at_pars.digest();
<<<<<<< HEAD
        assert_eq!(at_pars.buf, Vec::<_, TestRxBufLen>::new());
=======
        assert_eq!(at_pars.buf, Vec::<_, consts::U256>::new());
>>>>>>> 98063446
        assert_eq!(at_pars.state, State::Idle);
    }

    #[test]
    fn overflow() {
        let conf = Config::new(Mode::Timeout);
        let (mut at_pars, mut res_c, _urc_c) = setup!(conf);

        at_pars.write(b"+USORD: 3,266,\"");
        for _ in 0..266 {
            at_pars.write(b"s");
        }
        at_pars.write(b"\"\r\n");
        at_pars.digest();
        assert_eq!(res_c.dequeue().unwrap(), Err(Error::Overflow));
        assert_eq!(at_pars.state, State::Idle);
    }

    #[test]
    fn read_error() {
        let conf = Config::new(Mode::Timeout);
        let (mut at_pars, _res_c, _urc_c) = setup!(conf);

        assert_eq!(at_pars.state, State::Idle);

<<<<<<< HEAD
        assert_eq!(at_pars.buf, Vec::<_, TestRxBufLen>::new());
=======
        assert_eq!(at_pars.buf, Vec::<_, consts::U256>::new());
>>>>>>> 98063446
        at_pars.write(b"OK\r\n");
        at_pars.digest();

        assert_eq!(at_pars.state, State::Idle);
    }

    #[test]
    fn error_response() {
        let conf = Config::new(Mode::Timeout);
        let (mut at_pars, mut res_c, _urc_c) = setup!(conf);

        assert_eq!(at_pars.state, State::Idle);
        at_pars.write(b"AT+USORD=3,16\r\n");
        at_pars.digest();
        assert_eq!(at_pars.state, State::ReceivingResponse);

        at_pars.write(b"+USORD: 3,16,\"16 bytes of data\"\r\n");
        at_pars.digest();
        assert_eq!(at_pars.state, State::ReceivingResponse);

        at_pars.write(b"ERROR\r\n");
        at_pars.digest();

        assert_eq!(at_pars.state, State::Idle);
<<<<<<< HEAD
        assert_eq!(at_pars.buf, Vec::<_, TestRxBufLen>::new());
=======
        assert_eq!(at_pars.buf, Vec::<_, consts::U256>::new());
>>>>>>> 98063446
        assert_eq!(res_c.dequeue().unwrap(), Err(Error::InvalidResponse));
    }

    /// By breaking up non-AT-commands into chunks, it's possible that
    /// they're mistaken for AT commands due to buffer clearing.
    ///
    /// Regression test for #27.
    #[test]
    fn chunkwise_digest() {
        let conf = Config::new(Mode::Timeout);
        let (mut at_pars, _res_c, _urc_c) = setup!(conf);

        assert_eq!(at_pars.state, State::Idle);

        at_pars.write(b"THIS FORM");
        at_pars.digest();
        assert_eq!(at_pars.state, State::Idle);
        at_pars.write(b"AT SUCKS\r\n");
        at_pars.digest();
        assert_eq!(at_pars.state, State::Idle);
    }

    /// By sending AT-commands byte-by-byte, it's possible that
    /// the command is incorrectly ignored due to buffer clearing.
    ///
    /// Regression test for #27.
    #[test]
    fn bytewise_digest() {
        let conf = Config::new(Mode::Timeout);
        let (mut at_pars, _res_c, _urc_c) = setup!(conf);

        assert_eq!(at_pars.state, State::Idle);

        for byte in b"AT\r\n" {
            at_pars.write(&[*byte]);
            at_pars.digest();
        }
        assert_eq!(at_pars.state, State::ReceivingResponse);
    }

    /// If an invalid response ends with a line terminator, the incomplete flag
    /// should be cleared.
    #[test]
    fn invalid_line_with_termination() {
        let conf = Config::new(Mode::Timeout);
        let (mut at_pars, _res_c, _urc_c) = setup!(conf);

        assert_eq!(at_pars.state, State::Idle);

        at_pars.write(b"some status msg\r\n");
        at_pars.digest();
        assert_eq!(at_pars.state, State::Idle);

        at_pars.write(b"AT+GMR\r\r\n");
        at_pars.digest();
        assert_eq!(at_pars.state, State::ReceivingResponse);
    }

    /// If a valid response follows an invalid response, the buffer should not
    /// be cleared in between.
    #[test]
    fn mixed_response() {
        let conf = Config::new(Mode::Timeout);
        let (mut at_pars, _res_c, _urc_c) = setup!(conf);

        assert_eq!(at_pars.state, State::Idle);

        at_pars.write(b"some status msg\r\nAT+GMR\r\r\n");
        at_pars.digest();
        at_pars.digest();
        assert_eq!(at_pars.state, State::ReceivingResponse);
    }

    #[test]
    fn clear_buf_complete() {
        let conf = Config::new(Mode::Timeout);
        let (mut ingress, _res_c, _urc_c) = setup!(conf);

        ingress.write(b"hello\r\ngoodbye\r\n");
        assert_eq!(ingress.buf, b"hello\r\ngoodbye\r\n");

        ingress.clear_buf(true);
        assert_eq!(ingress.buf, b"");
    }

    #[test]
    fn clear_buf_partial() {
        let conf = Config::new(Mode::Timeout);
        let (mut ingress, _res_c, _urc_c) = setup!(conf);

        ingress.write(b"hello\r\nthere\r\ngoodbye\r\n");
        assert_eq!(ingress.buf, b"hello\r\nthere\r\ngoodbye\r\n");

        ingress.clear_buf(false);
        assert_eq!(ingress.buf, b"there\r\ngoodbye\r\n");

        ingress.clear_buf(false);
        assert_eq!(ingress.buf, b"goodbye\r\n");

        ingress.clear_buf(false);
        assert_eq!(ingress.buf, b"");
    }

    #[test]
    fn clear_buf_partial_no_newlines() {
        let conf = Config::new(Mode::Timeout);
        let (mut ingress, _res_c, _urc_c) = setup!(conf);

        ingress.write(b"no newlines anywhere");
        assert_eq!(ingress.buf, b"no newlines anywhere");
        ingress.clear_buf(false);
        assert_eq!(ingress.buf, b"");
    }

    #[test]
    fn custom_urc_matcher() {
        let conf = Config::new(Mode::Timeout);

        struct MyUrcMatcher {}
        impl UrcMatcher<TestRxBufLen> for MyUrcMatcher {
            fn process(
                &mut self,
<<<<<<< HEAD
                buf: &mut ByteVec<TestRxBufLen>,
            ) -> UrcMatcherResult<TestRxBufLen> {
=======
                buf: &mut ByteVec<consts::U256>,
            ) -> UrcMatcherResult<Self::MaxLen> {
>>>>>>> 98063446
                if buf.len() >= 6 && buf.get(0..6) == Some(b"+match") {
                    let data = buf.clone();
                    buf.truncate(0);
                    UrcMatcherResult::Complete(data)
                } else if buf.len() >= 4 && buf.get(0..4) == Some(b"+mat") {
                    UrcMatcherResult::Incomplete
                } else {
                    UrcMatcherResult::NotHandled
                }
            }
        }

        let (mut ingress, _res_c, mut urc_c) = setup!(conf, Some(MyUrcMatcher {}));

        // Initial state
        assert_eq!(ingress.state, State::Idle);
        assert_eq!(urc_c.dequeue(), None);

        // Check an URC that is not handled by MyUrcMatcher (fall back to default behavior)
        // Note that this requires the trailing newlines to be present!
        ingress.write(b"+default-behavior\r\n");
        ingress.digest();
        assert_eq!(ingress.state, State::Idle);
        assert_eq!(urc_c.dequeue().unwrap(), b"+default-behavior\r\n");

        // Check an URC that is generally handled by MyUrcMatcher but
        // considered incomplete (not enough data). This will not yet result in
        // an URC being dispatched.
        ingress.write(b"+mat");
        ingress.digest();
        assert_eq!(ingress.state, State::Idle);
        assert_eq!(urc_c.dequeue(), None);

        // Make it complete!
        ingress.write(b"ch"); // Still no newlines, but this will still be picked up!
        ingress.digest();
        assert_eq!(ingress.state, State::Idle);
        assert_eq!(urc_c.dequeue().unwrap(), b"+match");
    }

    #[test]
    fn trim() {
        assert_eq!(
            b"  hello  whatup  ".trim(&[b' ', b'\t', b'\r', b'\n']),
            b"hello  whatup"
        );
        assert_eq!(
            b"  hello  whatup  ".trim_start(&[b' ', b'\t', b'\r', b'\n']),
            b"hello  whatup  "
        );
        assert_eq!(
            b"  \r\n \thello  whatup  ".trim_start(&[b' ', b'\t', b'\r', b'\n']),
            b"hello  whatup  "
        );
        assert_eq!(
            b"  \r\n \thello  whatup  \n \t".trim(&[b' ', b'\t', b'\r', b'\n']),
            b"hello  whatup"
        );
    }
}<|MERGE_RESOLUTION|>--- conflicted
+++ resolved
@@ -1,8 +1,4 @@
-<<<<<<< HEAD
 use heapless::{ArrayLength, Vec};
-=======
-use heapless::{consts, ArrayLength, Vec};
->>>>>>> 98063446
 
 use crate::error::Error;
 use crate::queues::{ComConsumer, ResProducer, UrcProducer};
@@ -58,11 +54,7 @@
 /// assert_eq!(response, heapless::String::from("+USORD: 3,16,\"16 bytes of data\"\r\nOK\r\n"));
 /// assert_eq!(buf, heapless::String::from("AT+GMR\r\r\n"));
 /// ```
-<<<<<<< HEAD
 pub fn get_line<L: ArrayLength<u8>, I: ArrayLength<u8>>(
-=======
-pub(crate) fn get_line<L: ArrayLength<u8>, I: ArrayLength<u8>>(
->>>>>>> 98063446
     buf: &mut Vec<u8, I>,
     needle: &[u8],
     line_term_char: u8,
@@ -179,11 +171,7 @@
     /// [`Complete`]: enum.UrcMatcherResult.html#variant.Complete
     /// [`Incomplete`]: enum.UrcMatcherResult.html#variant.Incomplete
     /// [`NotHandled`]: enum.UrcMatcherResult.html#variant.NotHandled
-<<<<<<< HEAD
     fn process(&mut self, buf: &mut ByteVec<BufLen>) -> UrcMatcherResult<BufLen>;
-=======
-    fn process(&mut self, buf: &mut ByteVec<consts::U256>) -> UrcMatcherResult<Self::MaxLen>;
->>>>>>> 98063446
 }
 
 /// A URC matcher that does nothing (it always returns [`NotHandled`][nothandled]).
@@ -191,25 +179,15 @@
 /// [nothandled]: enum.UrcMatcherResult.html#variant.NotHandled
 pub struct NoopUrcMatcher {}
 
-<<<<<<< HEAD
 impl<BufLen: ArrayLength<u8>> UrcMatcher<BufLen> for NoopUrcMatcher {
     fn process(&mut self, _: &mut ByteVec<BufLen>) -> UrcMatcherResult<BufLen> {
-=======
-impl UrcMatcher for NoopUrcMatcher {
-    type MaxLen = consts::U256;
-    fn process(&mut self, _: &mut ByteVec<consts::U256>) -> UrcMatcherResult<Self::MaxLen> {
->>>>>>> 98063446
         UrcMatcherResult::NotHandled
     }
 }
 
 pub struct IngressManager<BufLen: ArrayLength<u8>, U: UrcMatcher<BufLen> = NoopUrcMatcher> {
     /// Buffer holding incoming bytes.
-<<<<<<< HEAD
     buf: ByteVec<BufLen>,
-=======
-    buf: ByteVec<consts::U256>,
->>>>>>> 98063446
     /// A flag that is set to `true` when the buffer is cleared
     /// with an incomplete response.
     buf_incomplete: bool,
@@ -279,32 +257,18 @@
     pub fn write(&mut self, data: &[u8]) {
         #[cfg(feature = "logging")]
         log::trace!("Receiving {} bytes", data.len());
-<<<<<<< HEAD
 
         match self.buf.extend_from_slice(data) {
             Ok(_) => {}
             Err(_) => {
                 self.notify_response(Err(Error::Overflow));
-=======
-        for byte in data {
-            match self.buf.push(*byte) {
-                Ok(_) => {}
-                Err(_) => {
-                    self.notify_response(Err(Error::Overflow));
-                    break;
-                }
->>>>>>> 98063446
             }
         }
     }
 
     /// Notify the client that an appropriate response code, or error has been
     /// received
-<<<<<<< HEAD
     fn notify_response(&mut self, resp: Result<ByteVec<BufLen>, Error>) {
-=======
-    fn notify_response(&mut self, resp: Result<ByteVec<consts::U256>, Error>) {
->>>>>>> 98063446
         #[cfg(feature = "logging")]
         match &resp {
             Ok(r) => crate::log_str!(debug, "Received response: {:?}", r),
@@ -319,11 +283,7 @@
 
     /// Notify the client that an unsolicited response code (URC) has been
     /// received
-<<<<<<< HEAD
     fn notify_urc(&mut self, resp: ByteVec<BufLen>) {
-=======
-    fn notify_urc(&mut self, resp: ByteVec<consts::U256>) {
->>>>>>> 98063446
         #[cfg(feature = "logging")]
         crate::log_str!(debug, "Received URC: {:?}", &resp);
 
@@ -406,21 +366,6 @@
         self.handle_com();
 
         // Trim leading whitespace
-<<<<<<< HEAD
-        if let Some(c) = self.buf.get(0) {
-            if c == &self.line_term_char || c == &self.format_char {
-                let mut new_buf = Vec::new();
-                new_buf
-                    .extend_from_slice(self.buf.trim_start(&[
-                        b'\t',
-                        b' ',
-                        self.format_char,
-                        self.line_term_char,
-                    ]))
-                    .unwrap();
-                self.buf = new_buf;
-            }
-=======
         if self.buf.starts_with(&[self.line_term_char]) || self.buf.starts_with(&[self.format_char])
         {
             self.buf = Vec::from_slice(self.buf.trim_start(&[
@@ -430,7 +375,6 @@
                 self.line_term_char,
             ]))
             .unwrap();
->>>>>>> 98063446
         }
 
         #[cfg(feature = "logging")]
@@ -449,11 +393,7 @@
 
                 // Handle AT echo responses
                 if !self.buf_incomplete && self.buf.get(0..2) == Some(b"AT") {
-<<<<<<< HEAD
                     if get_line::<BufLen, _>(
-=======
-                    if get_line::<consts::U256, _>(
->>>>>>> 98063446
                         &mut self.buf,
                         &[self.line_term_char],
                         self.line_term_char,
@@ -541,11 +481,7 @@
                         true,
                     )
                     .unwrap_or_else(Vec::new))
-<<<<<<< HEAD
                 } else if get_line::<BufLen, _>(
-=======
-                } else if get_line::<consts::U256, _>(
->>>>>>> 98063446
                     &mut self.buf,
                     b"ERROR",
                     self.line_term_char,
@@ -597,7 +533,6 @@
     use crate::queues::{ComQueue, ResQueue, UrcQueue};
     use atat::Mode;
     use heapless::{consts, spsc::Queue};
-<<<<<<< HEAD
 
     type TestRxBufLen = consts::U256;
 
@@ -606,14 +541,6 @@
             static mut RES_Q: ResQueue<TestRxBufLen> = Queue(heapless::i::Queue::u8());
             let (res_p, res_c) = unsafe { RES_Q.split() };
             static mut URC_Q: UrcQueue<TestRxBufLen> = Queue(heapless::i::Queue::u8());
-=======
-
-    macro_rules! setup {
-        ($config:expr, $urch:expr) => {{
-            static mut RES_Q: ResQueue = Queue(heapless::i::Queue::u8());
-            let (res_p, res_c) = unsafe { RES_Q.split() };
-            static mut URC_Q: UrcQueue = Queue(heapless::i::Queue::u8());
->>>>>>> 98063446
             let (urc_p, urc_c) = unsafe { URC_Q.split() };
             static mut COM_Q: ComQueue = Queue(heapless::i::Queue::u8());
             let (_com_p, com_c) = unsafe { COM_Q.split() };
@@ -624,11 +551,7 @@
             )
         }};
         ($config:expr) => {{
-            let val: (
-                IngressManager<TestRxBufLen, NoopUrcMatcher>,
-                _,
-                _,
-            ) = setup!($config, None);
+            let val: (IngressManager<TestRxBufLen, NoopUrcMatcher>, _, _) = setup!($config, None);
             val
         }};
     }
@@ -664,49 +587,25 @@
         at_pars.digest();
 
         {
-<<<<<<< HEAD
-            let mut expectation = Vec::<_, TestRxBufLen>::new();
-            expectation
-                .extend_from_slice(b"+USORD: 3,16,\"16 bytes of data\"\r\n")
-                .unwrap();
-=======
             let expectation =
-                Vec::<_, consts::U256>::from_slice(b"+USORD: 3,16,\"16 bytes of data\"\r\n")
+                Vec::<_, TestRxBufLen>::from_slice(b"+USORD: 3,16,\"16 bytes of data\"\r\n")
                     .unwrap();
->>>>>>> 98063446
             assert_eq!(at_pars.buf, expectation);
         }
 
         at_pars.write(b"OK\r\n");
         {
-<<<<<<< HEAD
-            let mut expectation = Vec::<_, TestRxBufLen>::new();
-            expectation
-                .extend_from_slice(b"+USORD: 3,16,\"16 bytes of data\"\r\nOK\r\n")
-                .unwrap();
-            assert_eq!(at_pars.buf, expectation);
-        }
-        at_pars.digest();
-        assert_eq!(at_pars.buf, Vec::<_, TestRxBufLen>::new());
-        assert_eq!(at_pars.state, State::Idle);
-        {
-            let mut expectation = Vec::<_, TestRxBufLen>::new();
-            expectation
-                .extend_from_slice(b"+USORD: 3,16,\"16 bytes of data\"")
-                .unwrap();
-=======
             let expectation =
-                Vec::<_, consts::U256>::from_slice(b"+USORD: 3,16,\"16 bytes of data\"\r\nOK\r\n")
+                Vec::<_, TestRxBufLen>::from_slice(b"+USORD: 3,16,\"16 bytes of data\"\r\nOK\r\n")
                     .unwrap();
             assert_eq!(at_pars.buf, expectation);
         }
         at_pars.digest();
-        assert_eq!(at_pars.buf, Vec::<_, consts::U256>::new());
+        assert_eq!(at_pars.buf, Vec::<_, TestRxBufLen>::new());
         assert_eq!(at_pars.state, State::Idle);
         {
             let expectation =
-                Vec::<_, consts::U256>::from_slice(b"+USORD: 3,16,\"16 bytes of data\"").unwrap();
->>>>>>> 98063446
+                Vec::<_, TestRxBufLen>::from_slice(b"+USORD: 3,16,\"16 bytes of data\"").unwrap();
             assert_eq!(res_c.dequeue().unwrap(), Ok(expectation));
         }
     }
@@ -724,18 +623,10 @@
         at_pars.write(b"AT version:1.1.0.0(May 11 2016 18:09:56)\r\nSDK version:1.5.4(baaeaebb)\r\ncompile time:May 20 2016 15:08:19\r\nOK\r\n");
         at_pars.digest();
 
-<<<<<<< HEAD
         assert_eq!(at_pars.buf, Vec::<_, TestRxBufLen>::new());
         assert_eq!(at_pars.state, State::Idle);
         {
-            let mut expectation = Vec::<_, TestRxBufLen>::new();
-            expectation.extend_from_slice(b"AT version:1.1.0.0(May 11 2016 18:09:56)\r\nSDK version:1.5.4(baaeaebb)\r\ncompile time:May 20 2016 15:08:19").unwrap();
-=======
-        assert_eq!(at_pars.buf, Vec::<_, consts::U256>::new());
-        assert_eq!(at_pars.state, State::Idle);
-        {
-            let expectation = Vec::<_, consts::U256>::from_slice(b"AT version:1.1.0.0(May 11 2016 18:09:56)\r\nSDK version:1.5.4(baaeaebb)\r\ncompile time:May 20 2016 15:08:19").unwrap();
->>>>>>> 98063446
+            let expectation = Vec::<_, TestRxBufLen>::from_slice(b"AT version:1.1.0.0(May 11 2016 18:09:56)\r\nSDK version:1.5.4(baaeaebb)\r\ncompile time:May 20 2016 15:08:19").unwrap();
             assert_eq!(res_c.dequeue().unwrap(), Ok(expectation));
         }
     }
@@ -749,11 +640,7 @@
 
         at_pars.write(b"+UUSORD: 3,16,\"16 bytes of data\"\r\n");
         at_pars.digest();
-<<<<<<< HEAD
         assert_eq!(at_pars.buf, Vec::<_, TestRxBufLen>::new());
-=======
-        assert_eq!(at_pars.buf, Vec::<_, consts::U256>::new());
->>>>>>> 98063446
         assert_eq!(at_pars.state, State::Idle);
     }
 
@@ -779,11 +666,7 @@
 
         assert_eq!(at_pars.state, State::Idle);
 
-<<<<<<< HEAD
         assert_eq!(at_pars.buf, Vec::<_, TestRxBufLen>::new());
-=======
-        assert_eq!(at_pars.buf, Vec::<_, consts::U256>::new());
->>>>>>> 98063446
         at_pars.write(b"OK\r\n");
         at_pars.digest();
 
@@ -808,11 +691,7 @@
         at_pars.digest();
 
         assert_eq!(at_pars.state, State::Idle);
-<<<<<<< HEAD
         assert_eq!(at_pars.buf, Vec::<_, TestRxBufLen>::new());
-=======
-        assert_eq!(at_pars.buf, Vec::<_, consts::U256>::new());
->>>>>>> 98063446
         assert_eq!(res_c.dequeue().unwrap(), Err(Error::InvalidResponse));
     }
 
@@ -935,13 +814,8 @@
         impl UrcMatcher<TestRxBufLen> for MyUrcMatcher {
             fn process(
                 &mut self,
-<<<<<<< HEAD
                 buf: &mut ByteVec<TestRxBufLen>,
             ) -> UrcMatcherResult<TestRxBufLen> {
-=======
-                buf: &mut ByteVec<consts::U256>,
-            ) -> UrcMatcherResult<Self::MaxLen> {
->>>>>>> 98063446
                 if buf.len() >= 6 && buf.get(0..6) == Some(b"+match") {
                     let data = buf.clone();
                     buf.truncate(0);
