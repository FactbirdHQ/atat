--- conflicted
+++ resolved
@@ -389,18 +389,6 @@
         self.handle_com();
 
         // Trim leading whitespace
-<<<<<<< HEAD
-        if let Some(c) = self.buf.get(0) {
-            if c == &self.line_term_char || c == &self.format_char {
-                self.buf = Vec::from_slice(self.buf.trim_start(&[
-                        b'\t',
-                        b' ',
-                        self.format_char,
-                        self.line_term_char,
-                    ]))
-                    .unwrap();
-            }
-=======
         if self.buf.starts_with(&[self.line_term_char]) || self.buf.starts_with(&[self.format_char])
         {
             self.buf = Vec::from_slice(self.buf.trim_start(&[
@@ -410,7 +398,6 @@
                 self.line_term_char,
             ]))
             .unwrap();
->>>>>>> 110def8a
         }
 
         #[cfg(feature = "logging")]
