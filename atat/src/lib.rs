//! A helper crate to abstract away the state management and string parsing of
//! AT command communication.
//!
//! It works by creating structs for each AT command, that each implements
//! [`AtatCmd`]. With corresponding response structs that each implements
//! [`AtatResp`].
//!
//! This can be simplified alot using the [`atat_derive`] crate!
//!
//! [`AtatCmd`]: trait.AtatCmd.html
//! [`AtatResp`]: trait.AtatResp.html
//! [`atat_derive`]: <https://crates.io/crates/atat_derive>
//!
//! # Examples
//!
//! ### Command and response example without `atat_derive`:
//! ```
//! use atat::{AtatCmd, AtatResp, Error};
//! use core::fmt::Write;
//! use heapless::{consts, String, Vec};
//!
//! pub struct SetGreetingText<'a> {
//!     pub text: &'a str,
//! }
//!
//! pub struct GetGreetingText;
//!
//! pub struct NoResponse;
//!
//! impl AtatResp for NoResponse {};
//!
//! pub struct GreetingText {
//!     pub text: String<consts::U64>,
//! };
//!
//! impl AtatResp for GreetingText {};
//!
//! impl<'a> AtatCmd for SetGreetingText<'a> {
//!     type CommandLen = consts::U64;
//!     type Response = NoResponse;
//!
//!     fn as_bytes(&self) -> Vec<u8, Self::CommandLen> {
//!         let mut buf: Vec<u8, Self::CommandLen> = Vec::new();
//!         write!(buf, "AT+CSGT={}", self.text);
//!         buf
//!     }
//!
//!     fn parse(&self, resp: &[u8]) -> Result<Self::Response, Error> {
//!         Ok(NoResponse)
//!     }
//! }
//!
//! impl AtatCmd for GetGreetingText {
//!     type CommandLen = consts::U8;
//!     type Response = GreetingText;
//!
//!     fn as_bytes(&self) -> Vec<u8, Self::CommandLen> {
//!         Vec::from_slice(b"AT+CSGT?").unwrap()
//!     }
//!
//!     fn parse(&self, resp: &[u8]) -> Result<Self::Response, Error> {
//!         // Parse resp into `GreetingText`
//!         Ok(GreetingText {
//!             text: String::from(core::str::from_utf8(resp).unwrap()),
//!         })
//!     }
//! }
//! ```
//!
//! ### Same example with `atat_derive`:
//! ```
//! use atat::atat_derive::{AtatCmd, AtatResp};
//! use heapless::{consts, String};
//!
//! #[derive(Clone, AtatCmd)]
//! #[at_cmd("+CSGT", NoResponse)]
//! pub struct SetGreetingText<'a> {
//!     #[at_arg(position = 0, len = 32)]
//!     pub text: &'a str,
//! }
//!
//! #[derive(Clone, AtatCmd)]
//! #[at_cmd("+CSGT?", GreetingText)]
//! pub struct GetGreetingText;
//!
//! #[derive(Clone, AtatResp)]
//! pub struct NoResponse;
//!
//! #[derive(Clone, AtatResp)]
//! pub struct GreetingText {
//!     #[at_arg(position = 0)]
//!     pub text: String<consts::U64>,
//! };
//! ```
//!
//! ### Basic usage example (More available in examples folder):
//! ```ignore
//!
//! use cortex_m::asm;
//! use hal::{
//!     gpio::{
//!         gpioa::{PA2, PA3},
//!         Alternate, Floating, Input, AF7,
//!     },
//!     pac::{interrupt, Peripherals, USART2},
//!     prelude::*,
//!     serial::{Config, Event::Rxne, Rx, Serial},
//!     timer::{Event, Timer},
//! };
//!
//! use atat::{atat_derive::{AtatResp, AtatCmd}};
//!
//! use heapless::{consts, spsc::Queue, String};
//!
//! use crate::rt::entry;
//! static mut INGRESS: Option<atat::IngressManager> = None;
//! static mut RX: Option<Rx<USART2>> = None;
//!
//!
//! #[derive(Clone, AtatResp)]
//! pub struct NoResponse;
//!
//! #[derive(Clone, AtatCmd)]
//! #[at_cmd("", NoResponse, timeout_ms = 1000)]
//! pub struct AT;
//!
//! #[entry]
//! fn main() -> ! {
//!     let p = Peripherals::take().unwrap();
//!
//!     let mut flash = p.FLASH.constrain();
//!     let mut rcc = p.RCC.constrain();
//!     let mut pwr = p.PWR.constrain(&mut rcc.apb1r1);
//!
//!     let mut gpioa = p.GPIOA.split(&mut rcc.ahb2);
//!
//!     let clocks = rcc.cfgr.freeze(&mut flash.acr, &mut pwr);
//!
//!     let tx = gpioa.pa2.into_af7(&mut gpioa.moder, &mut gpioa.afrl);
//!     let rx = gpioa.pa3.into_af7(&mut gpioa.moder, &mut gpioa.afrl);
//!
//!     let mut timer = Timer::tim7(p.TIM7, 1.hz(), clocks, &mut rcc.apb1r1);
//!     let at_timer = Timer::tim6(p.TIM6, 100.hz(), clocks, &mut rcc.apb1r1);
//!
//!     let mut serial = Serial::usart2(
//!         p.USART2,
//!         (tx, rx),
//!         Config::default().baudrate(115_200.bps()),
//!         clocks,
//!         &mut rcc.apb1r1,
//!     );
//!
//!     serial.listen(Rxne);
//!
//!     static mut RES_QUEUE: ResQueue<consts::U256> = Queue(heapless::i::Queue::u8());
//!     static mut URC_QUEUE: UrcQueue<consts::U256, consts::U10> = Queue(heapless::i::Queue::u8());
//!     static mut COM_QUEUE: ComQueue = Queue(heapless::i::Queue::u8());
//!
//!     let queues = Queues {
//!         res_queue: unsafe { RES_QUEUE.split() },
//!         urc_queue: unsafe { URC_QUEUE.split() },
//!         com_queue: unsafe { COM_QUEUE.split() },
//!     };
//!
//!     let (tx, rx) = serial.split();
//!     let (mut client, ingress) =
//!         ClientBuilder::new(tx, timer, atat::Config::new(atat::Mode::Timeout)).build(queues);
//!
//!     unsafe { INGRESS = Some(ingress) };
//!     unsafe { RX = Some(rx) };
//!
//!     // configure NVIC interrupts
//!     unsafe { cortex_m::peripheral::NVIC::unmask(hal::stm32::Interrupt::TIM7) };
//!     timer.listen(Event::TimeOut);
//!
//!     // if all goes well you should reach this breakpoint
//!     asm::bkpt();
//!
//!     loop {
//!         asm::wfi();
//!
//!         match client.send(&AT) {
//!             Ok(response) => {
//!                 // Do something with response here
//!             }
//!             Err(e) => {}
//!         }
//!     }
//! }
//!
//! #[interrupt]
//! fn TIM7() {
//!     let ingress = unsafe { INGRESS.as_mut().unwrap() };
//!     ingress.parse_at();
//! }
//!
//! #[interrupt]
//! fn USART2() {
//!     let ingress = unsafe { INGRESS.as_mut().unwrap() };
//!     let rx = unsafe { RX.as_mut().unwrap() };
//!     if let Ok(d) = nb::block!(rx.read()) {
//!         ingress.write(&[d]);
//!     }
//! }
//! ```
//! # Optional Cargo Features
//!
//! - **`derive`** *(enabled by default)* - Re-exports [`atat_derive`] to allow
//!   deriving `Atat__` traits.
//! - **`defmt-default`** *(disabled by default)* - Enable log statements at
//!   INFO, or TRACE, level and up, to aid debugging. Powered by `defmt`.
//! - **`defmt-trace`** *(disabled by default)* - Enable log statements at TRACE
//!   level and up, to aid debugging. Powered by `defmt`.
//! - **`defmt-debug`** *(disabled by default)* - Enable log statements at DEBUG
//!   level and up, to aid debugging. Powered by `defmt`.
//! - **`defmt-info`** *(disabled by default)* - Enable log statements at INFO
//!   level and up, to aid debugging. Powered by `defmt`.
//! - **`defmt-warn`** *(disabled by default)* - Enable log statements at WARN
//!   level and up, to aid debugging. Powered by `defmt`.
//! - **`defmt-error`** *(disabled by default)* - Enable log statements at ERROR
//!   level and up, to aid debugging. Powered by `defmt`.

#![deny(warnings)]
#![allow(clippy::multiple_crate_versions)]
#![allow(clippy::missing_errors_doc)]
#![allow(clippy::unused_unit)]
#![allow(clippy::use_self)]
#![allow(clippy::clippy::too_many_lines)]
#![allow(clippy::module_name_repetitions)]
#![allow(clippy::used_underscore_binding)]
#![cfg_attr(all(not(test), not(feature = "std")), no_std)]

mod builder;
mod client;
mod digest;
mod error;
pub mod helpers;
mod ingress_manager;
mod queues;
mod traits;
mod urc_matcher;

#[cfg(feature = "derive")]
pub use atat_derive;
#[cfg(feature = "derive")]
pub mod derive;

#[cfg(feature = "derive")]
pub use self::derive::AtatLen;

#[cfg(feature = "derive")]
pub use serde_at;

#[cfg(feature = "derive")]
pub use typenum;

#[cfg(feature = "derive")]
pub use heapless;

<<<<<<< HEAD
pub use self::client::Client;
pub use self::error::{Error, InternalError, GenericError};
pub use self::ingress_manager::{
    get_line, IngressManager, NoopUrcMatcher, UrcMatcher, UrcMatcherResult,
};
pub use self::queues::{ComQueue, ResQueue, UrcQueue};
pub use self::traits::{AtatClient, AtatCmd, AtatResp, AtatUrc};

use heapless::ArrayLength;
use queues::{
    ComConsumer, ComItem, ComProducer, ResConsumer, ResItem, ResProducer, UrcConsumer, UrcItem,
    UrcProducer,
};

pub mod prelude {
    //! The prelude is a collection of all the traits in this crate
    //!
    //! The traits have been renamed to avoid collisions with other items when
    //! performing a glob import.
    pub use crate::AtatClient as _atat_AtatClient;
    pub use crate::AtatCmd as _atat_AtatCmd;
    pub use crate::AtatResp as _atat_AtatResp;
    pub use crate::AtatUrc as _atat_AtatUrc;

    #[cfg(feature = "derive")]
    pub use crate::AtatLen as _atat_AtatLen;
}

#[cfg(all(
    feature = "log-logging",
    not(any(
        feature = "defmt-default",
        feature = "defmt-trace",
        feature = "defmt-debug",
        feature = "defmt-info",
        feature = "defmt-warn",
        feature = "defmt-error"
    ))
))]
#[macro_export]
macro_rules! atat_log {
    ($level:ident, $($arg:tt)+) => {
        log::$level!($($arg)+);
    }
}
#[cfg(all(
    any(
        feature = "defmt-default",
        feature = "defmt-trace",
        feature = "defmt-debug",
        feature = "defmt-info",
        feature = "defmt-warn",
        feature = "defmt-error"
    ),
    not(feature = "log-logging")
))]
#[macro_export]
macro_rules! atat_log {
    ($level:ident, $($arg:tt)+) => {
        defmt::$level!($($arg)+);
    }
}
#[cfg(any(
    all(
        any(
            feature = "defmt-default",
            feature = "defmt-trace",
            feature = "defmt-debug",
            feature = "defmt-info",
            feature = "defmt-warn",
            feature = "defmt-error"
        ),
        feature = "log-logging"
    ),
    not(any(
        any(
            feature = "defmt-default",
            feature = "defmt-trace",
            feature = "defmt-debug",
            feature = "defmt-info",
            feature = "defmt-warn",
            feature = "defmt-error"
        ),
        feature = "log-logging"
    ))
))]
#[macro_export]
macro_rules! atat_log {
    ($level:ident, $($arg:tt)+) => {
        ();
    };
}

/// Whether the AT client should block while waiting responses or return early.
#[derive(Debug, Copy, Clone, Hash, PartialEq, Eq)]
pub enum Mode {
    /// The function call will wait as long as necessary to complete the operation
    Blocking,
    /// The function call will not wait at all to complete the operation, and only do what it can.
    NonBlocking,
    /// The function call will wait only up the max timeout of each command to complete the operation.
    Timeout,
}
=======
pub use builder::ClientBuilder;
pub use client::{Client, Mode};
pub use digest::{DefaultDigester, DigestResult, Digester};
pub use error::Error;
pub use ingress_manager::IngressManager;
pub use queues::{ComQueue, Queues, ResQueue, UrcQueue};
pub use traits::{AtatClient, AtatCmd, AtatResp, AtatUrc};
pub use urc_matcher::{DefaultUrcMatcher, UrcMatcher, UrcMatcherResult};
>>>>>>> 74a0dc23

/// Commands that can be sent from the client to the ingress manager, for
/// configuration after initial setup. This is also used for stuff like clearing
/// the receive buffer on command timeouts.
#[derive(Debug, Copy, Clone, Hash, PartialEq, Eq)]
pub enum Command {
    /// Reset to initial state, including clearing the buffer,
    /// usually as a result of a command timeout
    Reset,
    /// Force the ingress manager into receive state
    ForceReceiveState,
}

/// Configuration of both the ingress manager, and the AT client. Some of these
/// parameters can be changed on the fly, through issuing a [`Command`] from the
/// client.
///
/// [`Command`]: enum.Command.html
#[derive(Debug, Copy, Clone, Hash, PartialEq, Eq)]
pub struct Config {
    mode: Mode,
    cmd_cooldown: u32,
}

impl Default for Config {
    fn default() -> Self {
        Self {
            mode: Mode::Blocking,
            cmd_cooldown: 20,
        }
    }
}

impl Config {
    #[must_use]
    pub fn new(mode: Mode) -> Self {
        Self {
            mode,
            ..Self::default()
        }
    }

    #[must_use]
    pub const fn cmd_cooldown(mut self, ms: u32) -> Self {
        self.cmd_cooldown = ms;
        self
    }
}

#[cfg(test)]
mod tests {
    //! This module is required in order to satisfy the requirements of defmt, while running tests.
    //! Note that this will cause all log `defmt::` log statements to be thrown away.

    use core::ptr::NonNull;

    #[defmt::global_logger]
    struct Logger;
    impl defmt::Write for Logger {
        fn write(&mut self, _bytes: &[u8]) {}
    }

    unsafe impl defmt::Logger for Logger {
        fn acquire() -> Option<NonNull<dyn defmt::Write>> {
            Some(NonNull::from(&Logger as &dyn defmt::Write))
        }

        unsafe fn release(_: NonNull<dyn defmt::Write>) {}
    }

    defmt::timestamp!("");
}<|MERGE_RESOLUTION|>--- conflicted
+++ resolved
@@ -257,120 +257,14 @@
 #[cfg(feature = "derive")]
 pub use heapless;
 
-<<<<<<< HEAD
-pub use self::client::Client;
-pub use self::error::{Error, InternalError, GenericError};
-pub use self::ingress_manager::{
-    get_line, IngressManager, NoopUrcMatcher, UrcMatcher, UrcMatcherResult,
-};
-pub use self::queues::{ComQueue, ResQueue, UrcQueue};
-pub use self::traits::{AtatClient, AtatCmd, AtatResp, AtatUrc};
-
-use heapless::ArrayLength;
-use queues::{
-    ComConsumer, ComItem, ComProducer, ResConsumer, ResItem, ResProducer, UrcConsumer, UrcItem,
-    UrcProducer,
-};
-
-pub mod prelude {
-    //! The prelude is a collection of all the traits in this crate
-    //!
-    //! The traits have been renamed to avoid collisions with other items when
-    //! performing a glob import.
-    pub use crate::AtatClient as _atat_AtatClient;
-    pub use crate::AtatCmd as _atat_AtatCmd;
-    pub use crate::AtatResp as _atat_AtatResp;
-    pub use crate::AtatUrc as _atat_AtatUrc;
-
-    #[cfg(feature = "derive")]
-    pub use crate::AtatLen as _atat_AtatLen;
-}
-
-#[cfg(all(
-    feature = "log-logging",
-    not(any(
-        feature = "defmt-default",
-        feature = "defmt-trace",
-        feature = "defmt-debug",
-        feature = "defmt-info",
-        feature = "defmt-warn",
-        feature = "defmt-error"
-    ))
-))]
-#[macro_export]
-macro_rules! atat_log {
-    ($level:ident, $($arg:tt)+) => {
-        log::$level!($($arg)+);
-    }
-}
-#[cfg(all(
-    any(
-        feature = "defmt-default",
-        feature = "defmt-trace",
-        feature = "defmt-debug",
-        feature = "defmt-info",
-        feature = "defmt-warn",
-        feature = "defmt-error"
-    ),
-    not(feature = "log-logging")
-))]
-#[macro_export]
-macro_rules! atat_log {
-    ($level:ident, $($arg:tt)+) => {
-        defmt::$level!($($arg)+);
-    }
-}
-#[cfg(any(
-    all(
-        any(
-            feature = "defmt-default",
-            feature = "defmt-trace",
-            feature = "defmt-debug",
-            feature = "defmt-info",
-            feature = "defmt-warn",
-            feature = "defmt-error"
-        ),
-        feature = "log-logging"
-    ),
-    not(any(
-        any(
-            feature = "defmt-default",
-            feature = "defmt-trace",
-            feature = "defmt-debug",
-            feature = "defmt-info",
-            feature = "defmt-warn",
-            feature = "defmt-error"
-        ),
-        feature = "log-logging"
-    ))
-))]
-#[macro_export]
-macro_rules! atat_log {
-    ($level:ident, $($arg:tt)+) => {
-        ();
-    };
-}
-
-/// Whether the AT client should block while waiting responses or return early.
-#[derive(Debug, Copy, Clone, Hash, PartialEq, Eq)]
-pub enum Mode {
-    /// The function call will wait as long as necessary to complete the operation
-    Blocking,
-    /// The function call will not wait at all to complete the operation, and only do what it can.
-    NonBlocking,
-    /// The function call will wait only up the max timeout of each command to complete the operation.
-    Timeout,
-}
-=======
 pub use builder::ClientBuilder;
 pub use client::{Client, Mode};
 pub use digest::{DefaultDigester, DigestResult, Digester};
-pub use error::Error;
+pub use error::{Error, GenericError, InternalError};
 pub use ingress_manager::IngressManager;
 pub use queues::{ComQueue, Queues, ResQueue, UrcQueue};
 pub use traits::{AtatClient, AtatCmd, AtatResp, AtatUrc};
 pub use urc_matcher::{DefaultUrcMatcher, UrcMatcher, UrcMatcherResult};
->>>>>>> 74a0dc23
 
 /// Commands that can be sent from the client to the ingress manager, for
 /// configuration after initial setup. This is also used for stuff like clearing
