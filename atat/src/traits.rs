use crate::Mode;
use crate::{
    error::{Error, InternalError},
    GenericError,
};
use core::str::FromStr;
use heapless::{String, Vec};

/// This trait needs to be implemented for every response type.
///
/// Example:
/// ```
/// use atat::AtatResp;
///
/// pub struct GreetingText {
///     pub text: heapless::String<heapless::64>,
/// }
///
/// impl AtatResp for GreetingText {}
/// ```
pub trait AtatResp {}

pub trait AtatUrc {
    /// The type of the response. Usually the enum this trait is implemented on.
    type Response;

    /// Parse the response into a `Self::Response` instance.
    fn parse(resp: &[u8]) -> Option<Self::Response>;
}

/// This trait needs to be implemented for every command type.
///
/// It can also be derived by the [`atat_derive`] crate.
///
/// [`atat_derive`]: https://crates.io/crates/atat_derive
///
/// Example:
/// ```
/// use atat::{AtatCmd, AtatResp, Error, InternalError, GenericError};
/// use core::fmt::Write;
/// use heapless::Vec;
///
/// pub struct SetGreetingText<'a> {
///     pub text: &'a str,
/// }
///
/// pub struct NoResponse;
///
/// impl AtatResp for NoResponse {};
///
/// impl<'a> AtatCmd for SetGreetingText<'a> {
///     const COMMAND_LEN: usize = 64;
///     type Response = NoResponse;
///     type Error = GenericError;
///
///     fn as_bytes(&self) -> Vec<u8, Self::COMMAND_LEN> {
///         let mut buf: Vec<u8, Self::COMMAND_LEN> = Vec::new();
///         write!(buf, "AT+CSGT={}", self.text);
///         buf
///     }
///
///     fn parse(&self, resp: Result<&[u8], &InternalError>) -> Result<Self::Response, Error<Self::Error>> {
///         Ok(NoResponse)
///     }
/// }
/// ```
pub trait AtatCmd<const LEN: usize> {
    // /// The max length of the command.
    // ///
    // /// Example: For the command "AT+RST" you would specify
    // ///
    // /// ```
    // /// const COMMAND_LEN: usize = 6;
    // /// ```
    // const COMMAND_LEN: usize;

    /// The type of the response. Must implement the `AtatResp` trait.
    type Response: AtatResp;

    /// The type of the error.
    type Error: FromStr;

<<<<<<< HEAD
    /// Return the command as a heapless `Vec` of bytes.
    fn as_bytes(&self) -> Vec<u8, LEN>;

    /// Parse the response into a `Self::Response` or `Error<Self::Error>` instance.
    fn parse(
        &self,
        resp: Result<&[u8], &InternalError>,
    ) -> Result<Self::Response, Error<Self::Error>>;

=======
>>>>>>> 738803e5
    /// Whether or not this command can be aborted.
    const CAN_ABORT: bool = false;

    /// The max timeout in milliseconds.
    const MAX_TIMEOUT_MS: u32 = 1000;

    /// Force the ingress manager into receive state immediately after sending
    /// the command.
    const FORCE_RECEIVE_STATE: bool = false;

    /// Force client to look for a response.
    /// Empty slice is then passed to parse by client.
    /// Implemented to enhance expandability fo ATAT
    const EXPECTS_RESPONSE_CODE: bool = true;

    /// Return the command as a heapless `Vec` of bytes.
    fn as_bytes(&self) -> Vec<u8, Self::CommandLen>;

    /// Parse the response into a `Self::Response` or `Error<Self::Error>` instance.
    fn parse(
        &self,
        resp: Result<&[u8], &InternalError>,
    ) -> Result<Self::Response, Error<Self::Error>>;
}

pub trait AtatClient {
    /// Send an AT command.
    ///
    /// `cmd` must implement [`AtatCmd`].
    ///
    /// This function will block until a response is received, if in Timeout or
    /// Blocking mode. In Nonblocking mode, the send can be called until it no
    /// longer returns `nb::Error::WouldBlock`, or `self.check_response(cmd)` can
    /// be called, with the same result.
    ///
    /// This function will also make sure that atleast `self.config.cmd_cooldown`
    /// has passed since the last response or URC has been received, to allow
    /// the slave AT device time to deliver URC's.
    fn send<A: AtatCmd<LEN>, const LEN: usize>(&mut self, cmd: &A) -> nb::Result<A::Response, Error<A::Error>>;

    /// Checks if there are any URC's (Unsolicited Response Code) in
    /// queue from the ingress manager.
    ///
    /// Example:
    /// ```
    /// use atat::atat_derive::{AtatResp, AtatUrc};
    ///
    /// #[derive(Clone, AtatResp)]
    /// pub struct MessageWaitingIndication {
    ///     #[at_arg(position = 0)]
    ///     pub status: u8,
    ///     #[at_arg(position = 1)]
    ///     pub code: u8,
    /// }
    ///
    /// #[derive(Clone, AtatUrc)]
    /// pub enum Urc {
    ///     #[at_urc("+UMWI")]
    ///     MessageWaitingIndication(MessageWaitingIndication),
    /// }
    ///
    /// // match client.check_urc::<Urc>() {
    /// //     Some(Urc::MessageWaitingIndication(MessageWaitingIndication { status, code })) => {
    /// //         // Do something to act on `+UMWI` URC
    /// //     }
    /// // }
    /// ```
    fn check_urc<URC: AtatUrc>(&mut self) -> Option<URC::Response> {
        let mut return_urc = None;
        self.peek_urc_with::<URC, _>(|urc| {
            return_urc = Some(urc);
            true
        });
        return_urc
    }

    fn peek_urc_with<URC: AtatUrc, F: FnOnce(URC::Response) -> bool>(&mut self, f: F);

    /// Check if there are any responses enqueued from the ingress manager.
    ///
    /// The function will return `nb::Error::WouldBlock` until a response or an
    /// error is available, or a timeout occurs and `config.mode` is Timeout.
    ///
    /// This function is usually only called through [`send`].
    ///
    /// [`send`]: #method.send
    fn check_response<A: AtatCmd<LEN>, const LEN: usize>(&mut self, cmd: &A) -> nb::Result<A::Response, Error<A::Error>>;

    /// Get the configured mode of the client.
    ///
    /// Options are:
    /// - `NonBlocking`
    /// - `Blocking`
    /// - `Timeout`
    fn get_mode(&self) -> Mode;

    /// Reset the client, queues and ingress buffer, discarding any contents
    fn reset(&mut self);
}

impl<T, const L: usize> AtatResp for Vec<T, L> where T: AtatResp {}

impl<const L: usize> AtatResp for String<L> {}

impl<const L: usize> AtatCmd<L> for String<L> {
    // const COMMAND_LEN: usize = L;

    type Response = String<256>;
    type Error = GenericError;

    fn as_bytes(&self) -> Vec<u8, L> {
        self.clone().into_bytes()
    }

    fn parse(
        &self,
        resp: Result<&[u8], &InternalError>,
    ) -> Result<Self::Response, Error<Self::Error>> {
        let str = core::str::from_utf8(resp.map_err(Error::from)?).map_err(|_| Error::Parse)?;
        Ok(String::from(str))
    }
}

#[cfg(all(test, feature = "derive"))]
mod test {
    use super::*;
    use crate as atat;
    use atat_derive::{AtatEnum, AtatResp};
    use heapless::String;

    #[derive(Debug, Clone, PartialEq, AtatEnum)]
    pub enum PDPContextStatus {
        /// 0: deactivated
        Deactivated = 0,
        /// 1: activated
        Activated = 1,
    }

    #[derive(Debug, Clone, AtatResp, PartialEq)]
    pub struct PDPContextState {
        #[at_arg(position = 0)]
        pub cid: u8,
        #[at_arg(position = 1)]
        pub status: PDPContextStatus,
    }

    #[derive(Debug, Clone, AtatResp, PartialEq)]
    pub struct PDPContextDefinition {
        #[at_arg(position = 0)]
        pub cid: u8,
        #[at_arg(position = 1)]
        pub pdp_type: String<6>,
        #[at_arg(position = 2)]
        pub apn: String<99>,
        #[at_arg(position = 3)]
        pub pdp_addr: String<99>,
        #[at_arg(position = 4)]
        pub d_comp: u8,
        #[at_arg(position = 5)]
        pub h_comp: u8,
        #[at_arg(position = 6)]
        pub ipv4_addr_alloc: Option<u8>,
        #[at_arg(position = 7)]
        pub emergency_indication: Option<u8>,
        #[at_arg(position = 8)]
        pub p_cscf_discovery: Option<u8>,
        #[at_arg(position = 9)]
        pub im_cn_signalling_flag_ind: Option<u8>,
        /* #[at_arg(position = 10)]
         * pub nslpi: Option<u8>, */
    }

    #[test]
    fn single_multi_response() {
        let mut v = Vec::<_, 1>::from_slice(&[PDPContextState {
            cid: 1,
            status: PDPContextStatus::Deactivated,
        }])
        .unwrap();

        let mut resp: Vec<PDPContextState, 1> = serde_at::from_slice(b"+CGACT: 1,0\r\n").unwrap();

        assert_eq!(resp.pop(), v.pop());
        assert_eq!(resp.pop(), None);
    }

    #[test]
    fn multi_response() {
        let mut v = Vec::<_, 3>::from_slice(&[
            PDPContextState {
                cid: 1,
                status: PDPContextStatus::Deactivated,
            },
            PDPContextState {
                cid: 2,
                status: PDPContextStatus::Activated,
            },
            PDPContextState {
                cid: 3,
                status: PDPContextStatus::Deactivated,
            },
        ])
        .unwrap();

        let mut resp: Vec<PDPContextState, 3> =
            serde_at::from_slice(b"+CGACT: 1,0\r\n+CGACT: 2,1\r\n+CGACT: 3,0").unwrap();

        assert_eq!(resp.pop(), v.pop());
        assert_eq!(resp.pop(), v.pop());
        assert_eq!(resp.pop(), v.pop());
        assert_eq!(resp.pop(), None);
    }

    #[test]
    fn multi_response_advanced() {
        let mut v = Vec::<_, 3>::from_slice(&[
            PDPContextDefinition {
                cid: 2,
                pdp_type: String::from("IP"),
                apn: String::from("em"),
                pdp_addr: String::from("100.92.188.66"),
                d_comp: 0,
                h_comp: 0,
                ipv4_addr_alloc: Some(0),
                emergency_indication: Some(0),
                p_cscf_discovery: Some(0),
                im_cn_signalling_flag_ind: Some(0),
            },
            PDPContextDefinition {
                cid: 1,
                pdp_type: String::from("IP"),
                apn: String::from("STATREAL"),
                pdp_addr: String::from("0.0.0.0"),
                d_comp: 0,
                h_comp: 0,
                ipv4_addr_alloc: None,
                emergency_indication: None,
                p_cscf_discovery: None,
                im_cn_signalling_flag_ind: None,
            },
            PDPContextDefinition {
                cid: 3,
                pdp_type: String::from("IP"),
                apn: String::from("tim.ibox.it"),
                pdp_addr: String::from("0.0.0.0"),
                d_comp: 0,
                h_comp: 0,
                ipv4_addr_alloc: None,
                emergency_indication: None,
                p_cscf_discovery: None,
                im_cn_signalling_flag_ind: None,
            },
        ])
        .unwrap();

        let mut resp: Vec<PDPContextDefinition, 3> =
            serde_at::from_slice(b"+CGDCONT: 2,\"IP\",\"em\",\"100.92.188.66\",0,0,0,0,0,0\r\n+CGDCONT: 1,\"IP\",\"STATREAL\",\"0.0.0.0\",0,0\r\n+CGDCONT: 3,\"IP\",\"tim.ibox.it\",\"0.0.0.0\",0,0").unwrap();

        assert_eq!(resp.pop(), v.pop());
        assert_eq!(resp.pop(), v.pop());
        assert_eq!(resp.pop(), v.pop());
        assert_eq!(resp.pop(), None);
    }
}<|MERGE_RESOLUTION|>--- conflicted
+++ resolved
@@ -80,18 +80,6 @@
     /// The type of the error.
     type Error: FromStr;
 
-<<<<<<< HEAD
-    /// Return the command as a heapless `Vec` of bytes.
-    fn as_bytes(&self) -> Vec<u8, LEN>;
-
-    /// Parse the response into a `Self::Response` or `Error<Self::Error>` instance.
-    fn parse(
-        &self,
-        resp: Result<&[u8], &InternalError>,
-    ) -> Result<Self::Response, Error<Self::Error>>;
-
-=======
->>>>>>> 738803e5
     /// Whether or not this command can be aborted.
     const CAN_ABORT: bool = false;
 
@@ -108,7 +96,7 @@
     const EXPECTS_RESPONSE_CODE: bool = true;
 
     /// Return the command as a heapless `Vec` of bytes.
-    fn as_bytes(&self) -> Vec<u8, Self::CommandLen>;
+    fn as_bytes(&self) -> Vec<u8, LEN>;
 
     /// Parse the response into a `Self::Response` or `Error<Self::Error>` instance.
     fn parse(
@@ -130,7 +118,10 @@
     /// This function will also make sure that atleast `self.config.cmd_cooldown`
     /// has passed since the last response or URC has been received, to allow
     /// the slave AT device time to deliver URC's.
-    fn send<A: AtatCmd<LEN>, const LEN: usize>(&mut self, cmd: &A) -> nb::Result<A::Response, Error<A::Error>>;
+    fn send<A: AtatCmd<LEN>, const LEN: usize>(
+        &mut self,
+        cmd: &A,
+    ) -> nb::Result<A::Response, Error<A::Error>>;
 
     /// Checks if there are any URC's (Unsolicited Response Code) in
     /// queue from the ingress manager.
@@ -178,7 +169,10 @@
     /// This function is usually only called through [`send`].
     ///
     /// [`send`]: #method.send
-    fn check_response<A: AtatCmd<LEN>, const LEN: usize>(&mut self, cmd: &A) -> nb::Result<A::Response, Error<A::Error>>;
+    fn check_response<A: AtatCmd<LEN>, const LEN: usize>(
+        &mut self,
+        cmd: &A,
+    ) -> nb::Result<A::Response, Error<A::Error>>;
 
     /// Get the configured mode of the client.
     ///
