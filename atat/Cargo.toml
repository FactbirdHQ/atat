[package]
name = "atat"
<<<<<<< HEAD
version = "0.11.1-alpha.0"
=======
version = "0.15.0"
>>>>>>> 73a9830f
authors = ["Mathias Koch <mk@blackbird.online>"]
description = "AT Parser for serial based device crates"
readme = "../README.md"
keywords = ["arm", "cortex-m", "AT", "no-std", "embedded-hal-driver"]
categories = ["embedded", "no-std"]
license = "MIT OR Apache-2.0"
repository = "https://github.com/BlackbirdHQ/atat"
edition = "2018"
documentation = "https://docs.rs/atat"

[badges]
maintenance = { status = "actively-developed" }

[lib]
name = "atat"

[[example]]
name = "rtic"
required-features = ["defmt"]


[[example]]
name = "cortex-m-rt"
required-features = ["defmt"]

[dependencies]
<<<<<<< HEAD
embedded-hal = { version = "1.0.0-alpha.6" }
=======
embedded-hal = { version = "=1.0.0-alpha.6" }
fugit = "0.3.3"
fugit-timer = "0.1.2"
>>>>>>> 73a9830f
nb = "^1"
heapless = { version = "^0.7", features = ["serde"] }
bbqueue = "0.5"
serde_at = { path = "../serde_at", version = "^0.15.0", optional = true }
atat_derive = { path = "../atat_derive", version = "^0.15.0", optional = true }
serde_bytes = { version = "0.11.5", default-features = false, optional = true }
heapless-bytes = { version = "0.3.0", optional = true }

log = { version = "^0.4", default-features = false, optional = true }
defmt = { version = "^0.3", optional = true }
<<<<<<< HEAD

nom = { version = "7.0.0" }
=======
>>>>>>> 73a9830f

[dev-dependencies]
cortex-m = "0.7.1"
cortex-m-rt = "0.7.1"
cortex-m-rtic = "1.0.0"
defmt-rtt = "0.3.1"
panic-probe = { version = "0.3.0", features = ["print-defmt"] }
dwt-systick-monotonic = "1.0.0"
panic-halt = "0.2.0"
<<<<<<< HEAD
stm32l4xx-hal = { git = "https://github.com/BlackbirdHQ/stm32l4xx-hal", branch = "factbird-duo-1.4", features = [
=======
stm32l4xx-hal = { git = "https://github.com/BlackbirdHQ/stm32l4xx-hal", branch = "enhancement/prepare-embedded-hal-1.0", features = [
>>>>>>> 73a9830f
    "stm32l475",
    "rt",
] }

[features]
default = ["derive", "bytes"]
derive = ["atat_derive", "serde_at"]

bytes = ["heapless-bytes", "serde_bytes"]

std = ["serde_at/std"]<|MERGE_RESOLUTION|>--- conflicted
+++ resolved
@@ -1,10 +1,6 @@
 [package]
 name = "atat"
-<<<<<<< HEAD
-version = "0.11.1-alpha.0"
-=======
 version = "0.15.0"
->>>>>>> 73a9830f
 authors = ["Mathias Koch <mk@blackbird.online>"]
 description = "AT Parser for serial based device crates"
 readme = "../README.md"
@@ -31,13 +27,9 @@
 required-features = ["defmt"]
 
 [dependencies]
-<<<<<<< HEAD
-embedded-hal = { version = "1.0.0-alpha.6" }
-=======
 embedded-hal = { version = "=1.0.0-alpha.6" }
 fugit = "0.3.3"
 fugit-timer = "0.1.2"
->>>>>>> 73a9830f
 nb = "^1"
 heapless = { version = "^0.7", features = ["serde"] }
 bbqueue = "0.5"
@@ -48,11 +40,6 @@
 
 log = { version = "^0.4", default-features = false, optional = true }
 defmt = { version = "^0.3", optional = true }
-<<<<<<< HEAD
-
-nom = { version = "7.0.0" }
-=======
->>>>>>> 73a9830f
 
 [dev-dependencies]
 cortex-m = "0.7.1"
@@ -62,11 +49,7 @@
 panic-probe = { version = "0.3.0", features = ["print-defmt"] }
 dwt-systick-monotonic = "1.0.0"
 panic-halt = "0.2.0"
-<<<<<<< HEAD
-stm32l4xx-hal = { git = "https://github.com/BlackbirdHQ/stm32l4xx-hal", branch = "factbird-duo-1.4", features = [
-=======
 stm32l4xx-hal = { git = "https://github.com/BlackbirdHQ/stm32l4xx-hal", branch = "enhancement/prepare-embedded-hal-1.0", features = [
->>>>>>> 73a9830f
     "stm32l475",
     "rt",
 ] }
