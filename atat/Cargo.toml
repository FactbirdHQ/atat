--- conflicted
+++ resolved
@@ -61,21 +61,13 @@
 ] }
 
 [features]
-<<<<<<< HEAD
 default = ["derive", "bytes", "hex_str_arrays"]
-=======
-default = ["derive", "bytes"]
 defmt = ["dep:defmt", "embedded-io/defmt"]
->>>>>>> b4d86cf7
 derive = ["atat_derive", "serde_at"]
 custom-error-messages = []
 async = ["embedded-io/async", "futures"]
 
 bytes = ["heapless-bytes", "serde_bytes"]
 
-<<<<<<< HEAD
-std = ["serde_at/std", "nom/std"]
-hex_str_arrays = []
-=======
 std = ["serde_at/std", "nom/std", "embassy-time/std"]
->>>>>>> b4d86cf7
+hex_str_arrays = []