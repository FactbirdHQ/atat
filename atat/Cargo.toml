[package]
name = "atat"
version = "0.18.0"
authors = ["Mathias Koch <mk@blackbird.online>"]
description = "AT Parser for serial based device crates"
readme = "../README.md"
keywords = ["arm", "cortex-m", "AT", "no-std", "embedded-hal-driver"]
categories = ["embedded", "no-std"]
license = "MIT OR Apache-2.0"
repository = "https://github.com/BlackbirdHQ/atat"
edition = "2021"
documentation = "https://docs.rs/atat"

[badges]
maintenance = { status = "actively-developed" }

[lib]
name = "atat"

[dependencies]
embedded-io = "0.4"
futures = { version = "0.3", default-features = false, optional = true }
embassy-sync = "0.1"
embassy-time = "0.1"
heapless = { version = "^0.7", features = ["serde"] }
serde_at = { path = "../serde_at", version = "^0.18.0", optional = true }
atat_derive = { path = "../atat_derive", version = "^0.18.0", optional = true }
serde_bytes = { version = "0.11.5", default-features = false, optional = true }
heapless-bytes = { version = "0.3.0", optional = true }

nom = { version = "^7.1", default-features = false }

log = { version = "^0.4", default-features = false, optional = true }
defmt = { version = "^0.3", optional = true }

[dev-dependencies]
embassy-time = { version = "0.1.0", features = ["std", "generic-queue"] }
critical-section = { version = "1.1", features = ["std"] }
tokio = { version = "1", features = ["macros", "rt"] }

[features]
default = ["derive", "bytes"]
defmt = ["dep:defmt", "embedded-io/defmt"]
derive = ["atat_derive", "serde_at"]
<<<<<<< HEAD
custom-error-messages = []
async = ["embedded-io/async", "futures"]

bytes = ["heapless-bytes", "serde_bytes"]

std = ["serde_at/std", "nom/std", "embassy-time/std"]
hex_str_arrays = []
=======
bytes = ["heapless-bytes", "serde_bytes"]
custom-error-messages = []
async = ["embedded-io/async", "futures"]
std = [
    "serde_at/std",
    "nom/std",
    "embassy-time/std",
    "embedded-io/std",
    "embedded-io/tokio",
]
>>>>>>> df647cba
<|MERGE_RESOLUTION|>--- conflicted
+++ resolved
@@ -42,15 +42,6 @@
 default = ["derive", "bytes"]
 defmt = ["dep:defmt", "embedded-io/defmt"]
 derive = ["atat_derive", "serde_at"]
-<<<<<<< HEAD
-custom-error-messages = []
-async = ["embedded-io/async", "futures"]
-
-bytes = ["heapless-bytes", "serde_bytes"]
-
-std = ["serde_at/std", "nom/std", "embassy-time/std"]
-hex_str_arrays = []
-=======
 bytes = ["heapless-bytes", "serde_bytes"]
 custom-error-messages = []
 async = ["embedded-io/async", "futures"]
@@ -61,4 +52,4 @@
     "embedded-io/std",
     "embedded-io/tokio",
 ]
->>>>>>> df647cba
+hex_str_arrays = []