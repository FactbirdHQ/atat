[package]
authors = ["Mathias Koch <mk@blackbird.online>"]
edition = "2021"
categories = ["no-std"]
description = "serde serializer/deserializer for AT commands"
readme = "../README.md"
documentation = "https://docs.rs/serde_at"
repository = "https://github.com/BlackbirdHQ/atat"
keywords = ["serde", "AT"]
license = "MIT OR Apache-2.0"
name = "serde_at"
version = "0.20.0"

[dependencies]
heapless = { version = "^0.8", features = ["serde"], optional = true }
serde = { version = "^1", default-features = false }
heapless-bytes = { version = "0.3.0", optional = true }

[dependencies.num-traits]
version = "0.2"
default-features = false

[dev-dependencies]
serde_derive = "^1"
serde_bytes = { version = "0.11.5", default-features = false }

[features]
default = []
custom-error-messages = []
std = []
hex_str_arrays = []
<<<<<<< HEAD
heapless = ["dep:heapless", "dep:heapless-bytes"]
=======
alloc = ["serde/alloc"]
>>>>>>> 3a5f62d2
<|MERGE_RESOLUTION|>--- conflicted
+++ resolved
@@ -29,8 +29,5 @@
 custom-error-messages = []
 std = []
 hex_str_arrays = []
-<<<<<<< HEAD
-heapless = ["dep:heapless", "dep:heapless-bytes"]
-=======
 alloc = ["serde/alloc"]
->>>>>>> 3a5f62d2
+heapless = ["dep:heapless", "dep:heapless-bytes"]